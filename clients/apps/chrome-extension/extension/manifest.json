{
<<<<<<< HEAD
    "name": "Polar Browser Extension",
    "version": "0.0.1",
    "manifest_version": 3,
    "permissions": [
        "storage"
    ],
    "content_scripts": [
        {
            "run_at": "document_end",
            "js": ["content.js"],
            "matches": [
                "*://github.com/*/*/issues",
                "*://github.com/*/*/issues?*",
                "*://github.com/*/*/issues/*"
            ]
        },
        {
            "run_at": "document_end",
            "js": ["auth.js"],
            "matches": [
                "*://dashboard.polar.sh/dashboard/settings/extension",
                "http://127.0.0.1:3000/dashboard/settings/extension"
            ]
        }
    ],
    "background": {
        "service_worker": "service-worker.js"
    },
    "host_permissions": [
        "*://api.polar.sh/*",
        "http://127.0.0.1:8000/*"
    ],
    "web_accessible_resources": [
        {
            "resources": ["index.css"],
            "matches": ["*://github.com/*"]
        }
    ]
=======
  "name": "Polar Browser Extension",
  "version": "0.0.1",
  "manifest_version": 3,
  "permissions": ["storage", "webNavigation", "scripting"],
  "host_permissions": ["https://github.com/"],
  "content_scripts": [
    {
      "run_at": "document_end",
      "js": ["content.js"],
      "matches": [
        "*://github.com/*/*/issues",
        "*://github.com/*/*/issues?*",
        "*://github.com/*/*/issues/*"
      ]
    },
    {
      "js": ["auth.js"],
      "matches": [
        "*://dashboard.polar.sh/dashboard/settings/extension",
        "http://127.0.0.1:3000/dashboard/settings/extension"
      ]
    }
  ],
  "web_accessible_resources": [
    {
      "resources": ["index.css"],
      "matches": ["*://github.com/*"]
    }
  ],
  "background": {
    "service_worker": "content_script_on_soft_nav.js",
    "type": "module"
  }
>>>>>>> e7d1c644
}<|MERGE_RESOLUTION|>--- conflicted
+++ resolved
@@ -1,49 +1,13 @@
 {
-<<<<<<< HEAD
-    "name": "Polar Browser Extension",
-    "version": "0.0.1",
-    "manifest_version": 3,
-    "permissions": [
-        "storage"
-    ],
-    "content_scripts": [
-        {
-            "run_at": "document_end",
-            "js": ["content.js"],
-            "matches": [
-                "*://github.com/*/*/issues",
-                "*://github.com/*/*/issues?*",
-                "*://github.com/*/*/issues/*"
-            ]
-        },
-        {
-            "run_at": "document_end",
-            "js": ["auth.js"],
-            "matches": [
-                "*://dashboard.polar.sh/dashboard/settings/extension",
-                "http://127.0.0.1:3000/dashboard/settings/extension"
-            ]
-        }
-    ],
-    "background": {
-        "service_worker": "service-worker.js"
-    },
-    "host_permissions": [
-        "*://api.polar.sh/*",
-        "http://127.0.0.1:8000/*"
-    ],
-    "web_accessible_resources": [
-        {
-            "resources": ["index.css"],
-            "matches": ["*://github.com/*"]
-        }
-    ]
-=======
   "name": "Polar Browser Extension",
   "version": "0.0.1",
   "manifest_version": 3,
   "permissions": ["storage", "webNavigation", "scripting"],
-  "host_permissions": ["https://github.com/"],
+  "host_permissions": [
+    "https://github.com/",
+    "*://api.polar.sh/*",
+    "http://127.0.0.1:8000/*"
+  ],
   "content_scripts": [
     {
       "run_at": "document_end",
@@ -62,15 +26,13 @@
       ]
     }
   ],
+  "background": {
+    "service_worker": "service-worker.js"
+  },
   "web_accessible_resources": [
     {
       "resources": ["index.css"],
       "matches": ["*://github.com/*"]
     }
-  ],
-  "background": {
-    "service_worker": "content_script_on_soft_nav.js",
-    "type": "module"
-  }
->>>>>>> e7d1c644
+  ]
 }