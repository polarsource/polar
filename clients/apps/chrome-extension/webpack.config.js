--- conflicted
+++ resolved
@@ -4,11 +4,7 @@
   entry: {
     content: "./src/index.tsx",
     auth: "./src/auth.ts",
-<<<<<<< HEAD
-    "service-worker": "./src/service-worker.ts",
-=======
-    content_script_on_soft_nav: "./src/background/content_script_on_soft_nav.ts",
->>>>>>> e7d1c644
+    "service-worker": "./src/service-worker/index.ts",
   },
   mode: "production",
   module: {
