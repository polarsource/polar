'use client'

import { Chart } from '@/components/Chart/Chart'
import { CustomerStatBox } from '@/components/Customer/CustomerStatBox'
import { Events } from '@/components/Events/Events'
import { DashboardBody } from '@/components/Layout/DashboardLayout'
import { InlineModal } from '@/components/Modal/InlineModal'
import { useModal } from '@/components/Modal/useModal'
import { useEventTypes } from '@/hooks/queries/event_types'
import {
  useEventHierarchyStats,
  useInfiniteEvents,
} from '@/hooks/queries/events'
import { formatSubCentCurrency } from '@/utils/formatters'
import { fromISODate, getTimestampFormatter, toISODate } from '@/utils/metrics'
import { schemas } from '@polar-sh/client'
import Button from '@polar-sh/ui/components/atoms/Button'
import FormattedDateTime from '@polar-sh/ui/components/atoms/FormattedDateTime'
import { endOfToday, format, subMonths } from 'date-fns'
import { useTheme } from 'next-themes'
import { useRouter } from 'next/navigation'
import { parseAsString, parseAsStringLiteral, useQueryState } from 'nuqs'
import { useCallback, useMemo } from 'react'
import { SpansSidebar } from '../SpansSidebar'
import { getSearchParams } from '../utils'
import { EditEventTypeModal } from './EditEventTypeModal'

const PAGE_SIZE = 50

interface SpanDetailPageProps {
  organization: schemas['Organization']
  spanId: string
}

export default function SpanDetailPage({
  organization,
  spanId,
}: SpanDetailPageProps) {
  const router = useRouter()
  const { resolvedTheme } = useTheme()
  const isDark = resolvedTheme === 'dark'

  const [startDateISOString, setStartDateISOString] = useQueryState(
    'startDate',
    parseAsString.withDefault(toISODate(subMonths(endOfToday(), 1))),
  )
  const [endDateISOString, setEndDateISOString] = useQueryState(
    'endDate',
    parseAsString.withDefault(toISODate(endOfToday())),
  )

  const [startDate, endDate] = useMemo(() => {
    const today = new Date()
    const startDate = startDateISOString
      ? fromISODate(startDateISOString)
      : subMonths(today, 1)
    const endDate = endDateISOString ? fromISODate(endDateISOString) : today
    return [startDate, endDate]
  }, [startDateISOString, endDateISOString])
  const [interval, setInterval] = useQueryState(
    'interval',
    parseAsStringLiteral([
      'hour',
      'day',
      'week',
      'month',
      'year',
    ] as const).withDefault('day'),
  )

  const {
    data: eventsData,
    isFetching,
    fetchNextPage,
    hasNextPage,
  } = useInfiniteEvents(organization.id, {
    // @ts-expect-error - event_type_id is intentionally excluded from public schema
    event_type_id: spanId,
    limit: PAGE_SIZE,
    sorting: ['-timestamp'],
    start_timestamp: startDate.toISOString(),
    end_timestamp: endDate.toISOString(),
    aggregate_fields: ['_cost.amount'],
  })

  const { data: hierarchyStats } = useEventHierarchyStats(
    organization.id,
    {
      event_type_id: spanId,
      start_date: startDateISOString,
      end_date: endDateISOString,
      interval,
      aggregate_fields: ['_cost.amount'],
    },
    true,
  )

  const { data: eventTypes } = useEventTypes(organization.id, {
    sorting: ['-last_seen'],
    root_events: true,
    source: 'user',
  })

  const eventType = eventTypes?.items.find((item) => item.id === spanId)

  const events = useMemo(() => {
    if (!eventsData) return []
    return eventsData.pages.flatMap((page) => page.items)
  }, [eventsData])

  const costMetrics = useMemo(() => {
    if (!hierarchyStats?.totals || hierarchyStats.totals.length === 0) {
      return {
        totalOccurrences: 0,
        totalCost: 0,
        averageCost: 0,
        p99Cost: 0,
      }
    }

    const stat = hierarchyStats.totals[0]
    const totalOccurrences = stat.occurrences || 0
    const totalCost = parseFloat(stat.totals?.['_cost_amount'] || '0')
    const averageCost = parseFloat(stat.averages?.['_cost_amount'] || '0')
    const p99Cost = parseFloat(stat.p99?.['_cost_amount'] || '0')

    return {
      totalOccurrences,
      totalCost,
      averageCost,
      p99Cost,
    }
  }, [hierarchyStats])

  const chartData = useMemo(() => {
    if (!hierarchyStats?.periods || hierarchyStats.periods.length === 0)
      return []

    return hierarchyStats.periods
      .map((period) => {
        const stat = period.stats[0]
        if (!stat) return null

        const average = parseFloat(stat.averages?.['_cost_amount'] || '0')
        const p50 = parseFloat(stat.p50?.['_cost_amount'] || '0')
        const p95 = parseFloat(stat.p95?.['_cost_amount'] || '0')
        const p99 = parseFloat(stat.p99?.['_cost_amount'] || '0')
        const occurrences = stat.occurrences || 0

        return {
          date: format(new Date(period.timestamp), 'MMM d, yyyy'),
          timestamp: new Date(period.timestamp),
          average,
          p50,
          p95,
          p99,
          occurrences,
        }
      })
      .filter((item): item is NonNullable<typeof item> => item !== null)
  }, [hierarchyStats])

  const timestampFormatter = useMemo(
    () => getTimestampFormatter(interval),
    [interval],
  )

  const dateRange = useMemo(
    () => ({ from: startDate, to: endDate }),
    [startDate, endDate],
  )

  const onDateRangeChange = useCallback(
    (dateRange: { from: Date; to: Date }) => {
      const params = getSearchParams(dateRange, interval)
      router.push(
        `/dashboard/${organization.slug}/analytics/costs/${spanId}?${params}`,
      )
    },
    [router, organization, spanId, interval],
  )

  const onIntervalChange = useCallback(
    (newInterval: schemas['TimeInterval']) => {
      const params = getSearchParams(
        { from: startDate, to: endDate },
        newInterval,
      )
      router.push(
        `/dashboard/${organization.slug}/analytics/costs/${spanId}?${params}`,
      )
    },
    [router, organization, spanId, startDate, endDate],
  )

  const {
    isShown: isEditEventTypeModalShown,
    show: showEditEventTypeModal,
    hide: hideEditEventTypeModal,
  } = useModal()

  if (!spanId) {
    return (
      <DashboardBody title="Span">
        <div className="flex flex-col gap-y-4">
          <p className="dark:text-polar-500 text-gray-500">
            No span ID provided
          </p>
        </div>
      </DashboardBody>
    )
  }

  if (!eventType) {
    // loader
    return null
  }

  return (
    <DashboardBody
      title="Costs"
      className="flex flex-col gap-y-12"
      wide
      contextViewPlacement="left"
      contextViewClassName="w-full lg:max-w-[320px] xl:max-w-[320px] h-full overflow-y-hidden"
      contextView={
        <SpansSidebar
          organization={organization}
          eventTypes={eventTypes?.items}
          dateRange={dateRange}
          interval={interval}
          startDate={startDate}
          endDate={endDate}
          onDateRangeChange={onDateRangeChange}
          onIntervalChange={onIntervalChange}
          selectedSpanId={spanId}
        />
      }
    >
      <div className="flex flex-row items-center justify-between gap-y-4">
        <h3 className="text-4xl">{eventType?.label ?? ''}</h3>
        <Button variant="secondary" onClick={showEditEventTypeModal}>
          Edit
        </Button>
      </div>

      {events.length > 0 && chartData.length > 0 && (
        <div className="flex flex-col gap-y-6">
          <div className="grid grid-cols-1 gap-4 md:grid-cols-3">
            <CustomerStatBox title="Total occurrences" size="lg">
              {costMetrics.totalOccurrences.toLocaleString()}
            </CustomerStatBox>
            <CustomerStatBox title="Total cost" size="lg">
              {formatSubCentCurrency(costMetrics.totalCost)}
            </CustomerStatBox>
            <CustomerStatBox title="Average cost" size="lg">
              {formatSubCentCurrency(costMetrics.averageCost)}
            </CustomerStatBox>
          </div>

          <Chart
            data={chartData}
            series={[
              {
                key: 'occurrences',
                label: 'Occurrences',
                color: '#2563eb',
              },
            ]}
            xAxisKey="timestamp"
            xAxisFormatter={(value) =>
              value instanceof Date ? timestampFormatter(value) : String(value)
            }
            labelFormatter={(value) =>
              value instanceof Date
                ? value.toLocaleDateString('en-US', {
                    month: 'short',
                    day: '2-digit',
                    year: 'numeric',
                  })
                : String(value)
            }
            title="Occurrences"
            showYAxis={true}
            yAxisFormatter={(value) => value.toLocaleString()}
            loading={isFetching}
          />

          <Chart
            data={chartData}
            series={[
              {
                key: 'average',
                label: 'Avg',
                color: '#10b981',
              },
              {
                key: 'p50',
                label: 'P50',
                color: '#3b82f6',
              },
              {
                key: 'p95',
                label: 'P95',
                color: '#eab308',
              },
              {
                key: 'p99',
                label: 'P99',
                color: '#ef4444',
              },
            ]}
            xAxisKey="timestamp"
            xAxisFormatter={(value) =>
              value instanceof Date ? timestampFormatter(value) : String(value)
            }
            labelFormatter={(value) =>
              value instanceof Date
                ? value.toLocaleDateString('en-US', {
                    month: 'short',
                    day: '2-digit',
                    year: 'numeric',
                  })
                : String(value)
            }
            title="Costs"
            showYAxis={true}
            yAxisFormatter={(value) => formatSubCentCurrency(value, 'usd')}
            loading={isFetching}
          />
<<<<<<< HEAD
=======

          <div className="grid grid-cols-1 gap-4 md:grid-cols-3">
            <CustomerStatBox title="Total occurrences" size="lg">
              {costMetrics.totalOccurrences.toLocaleString()}
            </CustomerStatBox>
            <CustomerStatBox title="Total cost" size="lg">
              {formatSubCentCurrency(costMetrics.totalCost, 'usd')}
            </CustomerStatBox>
            <CustomerStatBox title="Average cost" size="lg">
              {formatSubCentCurrency(costMetrics.averageCost, 'usd')}
            </CustomerStatBox>
          </div>
>>>>>>> 8a9327f1
        </div>
      )}

      {events.length > 0 ? (
        <div className="flex flex-col gap-y-8">
          <h3 className="text-2xl">Spans</h3>
          <div className="flex flex-col gap-y-3">
            <div className="dark:border-polar-700 w-full border-collapse overflow-hidden rounded-xl border border-gray-200">
              <table className="w-full table-auto border-collapse rounded-lg">
                <thead>
                  <tr>
                    <th></th>
                    <th></th>
                    <th></th>
                    <th></th>
                  </tr>
                </thead>
                <tbody className="dark:divide-polar-700 divide-y divide-gray-200">
                  {events.map((event) => (
                    <EventRow
                      key={event.id}
                      event={event}
                      organization={organization}
                      averageCost={costMetrics.averageCost}
                      p99Cost={costMetrics.p99Cost}
                    />
                  ))}
                </tbody>
                <tfoot>
                  <tr>
                    <td
                      colSpan={4}
                      className="dark:border-polar-700 border-t border-gray-200"
                    >
                      {hasNextPage ? (
                        <button
                          className="group dark:text-polar-500 dark:hover:bg-polar-700 dark:hover:text-polar-300 relative flex h-10 w-full cursor-pointer items-center justify-center gap-x-2 py-3 text-sm text-gray-500 transition-colors hover:bg-gray-50 hover:text-gray-700"
                          onClick={() => fetchNextPage()}
                        >
                          <span className="absolute top-1/2 left-1/2 -translate-x-1/2 -translate-y-1/2 opacity-100 transition-all duration-200 group-hover:opacity-0 group-hover:blur-[2px]">
                            Showing first {events.length} events
                          </span>
                          <span className="absolute top-1/2 left-1/2 -translate-x-1/2 -translate-y-1/2 opacity-0 blur-[2px] transition-all duration-200 group-hover:opacity-100 group-hover:blur-none">
                            Load more
                          </span>
                        </button>
                      ) : (
                        <span className="group dark:text-polar-500/60 dark:bg-polar-800 relative flex h-10 w-full items-center justify-center gap-x-2 bg-gray-50 py-3 text-sm text-gray-400">
                          Showing all {events.length} events
                        </span>
                      )}
                    </td>
                  </tr>
                </tfoot>
              </table>
            </div>

            <Events events={events} organization={organization} />
          </div>
        </div>
      ) : (
        <div className="dark:border-polar-700 flex min-h-96 w-full flex-col items-center justify-center gap-4 rounded-4xl border border-gray-200 p-24">
          <h1 className="text-2xl font-normal">No Events Found</h1>
          <p className="dark:text-polar-500 text-gray-500">
            There are no events matching this span
          </p>
        </div>
      )}

      <InlineModal
        isShown={isEditEventTypeModalShown}
        hide={hideEditEventTypeModal}
        modalContent={
          eventType ? (
            <EditEventTypeModal
              eventTypeId={spanId}
              eventName={eventType.name}
              currentLabel={eventType.label}
              currentLabelPropertySelector={
                eventType.label_property_selector ?? null
              }
              hide={hideEditEventTypeModal}
            />
          ) : (
            <></>
          )
        }
      />
    </DashboardBody>
  )
}

import { EventCustomer } from '@/components/Events/EventCustomer'
import Link from 'next/link'

function getEventCostDeviation(
  eventCost: number,
  averageCost: number,
  p99Cost: number,
) {
  // Calculate percentage deviation from average
  const deviation = ((eventCost - averageCost) / averageCost) * 100

  // Determine color based on position in range
  let colorClass: string

  if (eventCost <= averageCost) {
    colorClass = 'text-gray-500'
  } else if (eventCost >= p99Cost) {
    colorClass = 'text-red-500'
  } else {
    // Interpolate between average and p99
    const range = p99Cost - averageCost
    const position = (eventCost - averageCost) / range

    if (position < 0.5) {
      // First half: amber-300
      colorClass = 'text-amber-300'
    } else if (position < 0.85) {
      // Second half up to 85%: orange-400
      colorClass = 'text-orange-400'
    } else {
      // Final 15% before p99: red-500
      colorClass = 'text-red-500'
    }
  }

  return {
    deviation: deviation.toFixed(2), // e.g., "23.5"
    deviationFormatted: `${deviation > 0 ? '+' : ''}${deviation.toFixed(2)}%`,
    colorClass,
  }
}

function EventRow({
  event,
  organization,
  averageCost,
  p99Cost,
}: {
  event: schemas['Event']
  organization: schemas['Organization']
  averageCost: number
  p99Cost: number
}) {
  const costMetadata = (event.metadata as { _cost: { amount: string } })._cost
  const parsedCost = costMetadata ? Number(costMetadata.amount) : 0
  const mappedCost = costMetadata
    ? getEventCostDeviation(parsedCost, averageCost, p99Cost)
    : null

  return (
    <tr>
      <td className="p-2">
        <Link
          href={`/dashboard/${organization.slug}/analytics/events/${event.id}`}
          className="text-sm font-medium"
        >
          {event.label}
        </Link>
      </td>

      <td className="p-2">
        <EventCustomer event={event} />
      </td>

      <td className="dark:text-polar-500 p-2 text-sm text-gray-600">
        <FormattedDateTime datetime={event.timestamp} resolution="time" />
      </td>

      <td className="p-2 text-left text-sm tabular-nums">
        {mappedCost && (
          <div className="flex w-full flex-row items-center justify-between gap-x-2">
            <span>
              {(
                event.metadata as {
                  _cost: { amount: string; currency: string }
                }
              )._cost && formatSubCentCurrency(parsedCost)}
            </span>
            <span className={mappedCost.colorClass}>
              {mappedCost.deviationFormatted}
            </span>
          </div>
        )}
      </td>
    </tr>
  )
}<|MERGE_RESOLUTION|>--- conflicted
+++ resolved
@@ -251,10 +251,10 @@
               {costMetrics.totalOccurrences.toLocaleString()}
             </CustomerStatBox>
             <CustomerStatBox title="Total cost" size="lg">
-              {formatSubCentCurrency(costMetrics.totalCost)}
+              {formatSubCentCurrency(costMetrics.totalCost, 'usd')}
             </CustomerStatBox>
             <CustomerStatBox title="Average cost" size="lg">
-              {formatSubCentCurrency(costMetrics.averageCost)}
+              {formatSubCentCurrency(costMetrics.averageCost, 'usd')}
             </CustomerStatBox>
           </div>
 
@@ -328,21 +328,6 @@
             yAxisFormatter={(value) => formatSubCentCurrency(value, 'usd')}
             loading={isFetching}
           />
-<<<<<<< HEAD
-=======
-
-          <div className="grid grid-cols-1 gap-4 md:grid-cols-3">
-            <CustomerStatBox title="Total occurrences" size="lg">
-              {costMetrics.totalOccurrences.toLocaleString()}
-            </CustomerStatBox>
-            <CustomerStatBox title="Total cost" size="lg">
-              {formatSubCentCurrency(costMetrics.totalCost, 'usd')}
-            </CustomerStatBox>
-            <CustomerStatBox title="Average cost" size="lg">
-              {formatSubCentCurrency(costMetrics.averageCost, 'usd')}
-            </CustomerStatBox>
-          </div>
->>>>>>> 8a9327f1
         </div>
       )}
 
@@ -521,7 +506,15 @@
                 event.metadata as {
                   _cost: { amount: string; currency: string }
                 }
-              )._cost && formatSubCentCurrency(parsedCost)}
+              )._cost &&
+                formatSubCentCurrency(
+                  parsedCost,
+                  (
+                    event.metadata as {
+                      _cost: { amount: string; currency: string }
+                    }
+                  )._cost.currency ?? 'usd',
+                )}
             </span>
             <span className={mappedCost.colorClass}>
               {mappedCost.deviationFormatted}
