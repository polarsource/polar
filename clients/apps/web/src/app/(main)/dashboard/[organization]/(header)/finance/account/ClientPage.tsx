'use client'

import AccountCreateModal from '@/components/Accounts/AccountCreateModal'
import AccountsList from '@/components/Accounts/AccountsList'
import StreamlinedAccountReview from '@/components/Finance/StreamlinedAccountReview'
<<<<<<< HEAD
=======
import { DashboardBody } from '@/components/Layout/DashboardLayout'
>>>>>>> 70a64ed4
import { Modal } from '@/components/Modal'
import { useModal } from '@/components/Modal/useModal'
import { toast } from '@/components/Toast/use-toast'
import { useAuth } from '@/hooks'
import {
  useCreateIdentityVerification,
  useListAccounts,
  useOrganizationAccount,
} from '@/hooks/queries'
import { schemas } from '@polar-sh/client'
import { ShadowBoxOnMd } from '@polar-sh/ui/components/atoms/ShadowBox'
import { Separator } from '@polar-sh/ui/components/ui/separator'
import { loadStripe } from '@stripe/stripe-js'
import React, { useCallback, useState } from 'react'

export default function ClientPage({
  organization,
}: {
  organization: schemas['Organization']
}) {
  const { currentUser, reloadUser } = useAuth()
  const { data: accounts } = useListAccounts()
  const {
    isShown: isShownSetupModal,
    show: showSetupModal,
    hide: hideSetupModal,
  } = useModal()

  const [requireDetails, setRequireDetails] = useState(
    !organization.details_submitted_at,
  )
  const identityVerificationStatus = currentUser?.identity_verification_status
  const identityVerified = identityVerificationStatus === 'verified'

  const { data: organizationAccount } = useOrganizationAccount(organization.id)

<<<<<<< HEAD
  const [validationCompleted, setValidationCompleted] = useState(false)

  const [step, setStep] = useState<
    'review' | 'validation' | 'account' | 'identity' | 'complete'
  >(
    !organization.details_submitted_at
      ? 'review'
      : !validationCompleted
        ? 'validation'
        : !organizationAccount
          ? 'account'
          : !identityVerified
            ? 'identity'
            : 'complete',
=======
  const [step, setStep] = useState<
    'review' | 'account' | 'identity' | 'complete'
  >(
    !organization.details_submitted_at
      ? 'review'
      : !organizationAccount
        ? 'account'
        : !identityVerified
          ? 'identity'
          : 'complete',
>>>>>>> 70a64ed4
  )

  const stripePromise = loadStripe(process.env.NEXT_PUBLIC_STRIPE_KEY || '')
  const createIdentityVerification = useCreateIdentityVerification()
  const startIdentityVerification = useCallback(async () => {
    const { data, error } = await createIdentityVerification.mutateAsync()
    if (error) {
      // Handle specific error cases
      const errorDetail = (error as any).detail
      if (
        errorDetail?.error === 'IdentityVerificationProcessing' ||
        errorDetail === 'Your identity verification is still processing.'
      ) {
        toast({
          title: 'Identity verification in progress',
          description:
            'Your identity verification is already being processed. Please wait for it to complete.',
        })
      } else {
        toast({
          title: 'Error starting identity verification',
          description:
            typeof errorDetail === 'string'
              ? errorDetail
              : errorDetail?.detail ||
                'Unable to start identity verification. Please try again.',
        })
      }
      return
    }
    const stripe = await stripePromise
    if (!stripe) {
      toast({
        title: 'Error loading Stripe',
        description: 'Unable to load identity verification. Please try again.',
      })
      return
    }
    const { error: stripeError } = await stripe.verifyIdentity(
      data.client_secret,
    )
    if (stripeError) {
      toast({
        title: 'Identity verification error',
        description:
          stripeError.message ||
          'Something went wrong during verification. Please try again.',
      })
      return
    }
    await reloadUser()
  }, [createIdentityVerification, stripePromise, reloadUser])

  // Auto-advance to next step when details are submitted
  React.useEffect(() => {
    if (organization.details_submitted_at) {
<<<<<<< HEAD
      if (!validationCompleted) {
        setStep('validation')
      } else if (!organizationAccount) {
=======
      if (!organizationAccount) {
>>>>>>> 70a64ed4
        setStep('account')
      } else if (!identityVerified) {
        setStep('identity')
      } else {
        setStep('complete')
      }
    }
<<<<<<< HEAD
  }, [
    organization.details_submitted_at,
    validationCompleted,
    organizationAccount,
    identityVerified,
  ])

  const handleDetailsSubmitted = useCallback(() => {
    setRequireDetails(false)
    setStep('validation')
  }, [])

  const handleValidationCompleted = useCallback(() => {
    setValidationCompleted(true)
    setStep('account')
=======
  }, [organization.details_submitted_at, organizationAccount, identityVerified])

  const handleDetailsSubmitted = useCallback(() => {
    setRequireDetails(false)
    // Stay on review step to show validation UI
>>>>>>> 70a64ed4
  }, [])

  const handleStartAccountSetup = useCallback(() => {
    showSetupModal()
  }, [showSetupModal])

  const handleStartIdentityVerification = useCallback(async () => {
    await startIdentityVerification()
  }, [startIdentityVerification])

  return (
<<<<<<< HEAD
    <div className="flex flex-col gap-y-6">
      <StreamlinedAccountReview
        organization={organization}
        currentStep={step}
        requireDetails={requireDetails}
        organizationAccount={organizationAccount}
        identityVerified={identityVerified}
        identityVerificationStatus={identityVerificationStatus}
        onDetailsSubmitted={handleDetailsSubmitted}
        onValidationCompleted={handleValidationCompleted}
        onStartAccountSetup={handleStartAccountSetup}
        onStartIdentityVerification={handleStartIdentityVerification}
      />
=======
    <DashboardBody>
      <div className="flex flex-col gap-y-6">
        <StreamlinedAccountReview
          organization={organization}
          currentStep={step}
          requireDetails={requireDetails}
          organizationAccount={organizationAccount}
          identityVerified={identityVerified}
          identityVerificationStatus={identityVerificationStatus}
          onDetailsSubmitted={handleDetailsSubmitted}
          onStartAccountSetup={handleStartAccountSetup}
          onStartIdentityVerification={handleStartIdentityVerification}
        />

        {accounts?.items && accounts.items.length > 0 ? (
          <ShadowBoxOnMd>
            <div className="flex flex-row items-center justify-between">
              <div className="flex flex-col gap-y-2">
                <h2 className="text-lg font-medium">All payout accounts</h2>
                <p className="dark:text-polar-500 text-sm text-gray-500">
                  Payout accounts you manage
                </p>
              </div>
            </div>
            <Separator className="my-8" />
            {accounts?.items && (
              <AccountsList
                accounts={accounts?.items}
                pauseActions={requireDetails}
                returnPath={`/dashboard/${organization.slug}/finance/account`}
              />
            )}
          </ShadowBoxOnMd>
        ) : null}
>>>>>>> 70a64ed4

        <Modal
          isShown={isShownSetupModal}
          className="min-w-[400px]"
          hide={hideSetupModal}
          modalContent={
            <AccountCreateModal
              forOrganizationId={organization.id}
              returnPath={`/dashboard/${organization.slug}/finance/account`}
            />
          }
        />
      </div>
    </DashboardBody>
  )
}<|MERGE_RESOLUTION|>--- conflicted
+++ resolved
@@ -3,10 +3,7 @@
 import AccountCreateModal from '@/components/Accounts/AccountCreateModal'
 import AccountsList from '@/components/Accounts/AccountsList'
 import StreamlinedAccountReview from '@/components/Finance/StreamlinedAccountReview'
-<<<<<<< HEAD
-=======
 import { DashboardBody } from '@/components/Layout/DashboardLayout'
->>>>>>> 70a64ed4
 import { Modal } from '@/components/Modal'
 import { useModal } from '@/components/Modal/useModal'
 import { toast } from '@/components/Toast/use-toast'
@@ -43,7 +40,6 @@
 
   const { data: organizationAccount } = useOrganizationAccount(organization.id)
 
-<<<<<<< HEAD
   const [validationCompleted, setValidationCompleted] = useState(false)
 
   const [step, setStep] = useState<
@@ -58,18 +54,6 @@
           : !identityVerified
             ? 'identity'
             : 'complete',
-=======
-  const [step, setStep] = useState<
-    'review' | 'account' | 'identity' | 'complete'
-  >(
-    !organization.details_submitted_at
-      ? 'review'
-      : !organizationAccount
-        ? 'account'
-        : !identityVerified
-          ? 'identity'
-          : 'complete',
->>>>>>> 70a64ed4
   )
 
   const stripePromise = loadStripe(process.env.NEXT_PUBLIC_STRIPE_KEY || '')
@@ -126,13 +110,9 @@
   // Auto-advance to next step when details are submitted
   React.useEffect(() => {
     if (organization.details_submitted_at) {
-<<<<<<< HEAD
       if (!validationCompleted) {
         setStep('validation')
       } else if (!organizationAccount) {
-=======
-      if (!organizationAccount) {
->>>>>>> 70a64ed4
         setStep('account')
       } else if (!identityVerified) {
         setStep('identity')
@@ -140,7 +120,6 @@
         setStep('complete')
       }
     }
-<<<<<<< HEAD
   }, [
     organization.details_submitted_at,
     validationCompleted,
@@ -156,13 +135,6 @@
   const handleValidationCompleted = useCallback(() => {
     setValidationCompleted(true)
     setStep('account')
-=======
-  }, [organization.details_submitted_at, organizationAccount, identityVerified])
-
-  const handleDetailsSubmitted = useCallback(() => {
-    setRequireDetails(false)
-    // Stay on review step to show validation UI
->>>>>>> 70a64ed4
   }, [])
 
   const handleStartAccountSetup = useCallback(() => {
@@ -174,21 +146,6 @@
   }, [startIdentityVerification])
 
   return (
-<<<<<<< HEAD
-    <div className="flex flex-col gap-y-6">
-      <StreamlinedAccountReview
-        organization={organization}
-        currentStep={step}
-        requireDetails={requireDetails}
-        organizationAccount={organizationAccount}
-        identityVerified={identityVerified}
-        identityVerificationStatus={identityVerificationStatus}
-        onDetailsSubmitted={handleDetailsSubmitted}
-        onValidationCompleted={handleValidationCompleted}
-        onStartAccountSetup={handleStartAccountSetup}
-        onStartIdentityVerification={handleStartIdentityVerification}
-      />
-=======
     <DashboardBody>
       <div className="flex flex-col gap-y-6">
         <StreamlinedAccountReview
@@ -199,6 +156,7 @@
           identityVerified={identityVerified}
           identityVerificationStatus={identityVerificationStatus}
           onDetailsSubmitted={handleDetailsSubmitted}
+          onValidationCompleted={handleValidationCompleted}
           onStartAccountSetup={handleStartAccountSetup}
           onStartIdentityVerification={handleStartIdentityVerification}
         />
@@ -223,7 +181,6 @@
             )}
           </ShadowBoxOnMd>
         ) : null}
->>>>>>> 70a64ed4
 
         <Modal
           isShown={isShownSetupModal}
