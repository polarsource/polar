--- conflicted
+++ resolved
@@ -2,7 +2,6 @@
 
 import revalidate from '@/app/actions'
 import {
-<<<<<<< HEAD
 	useAuthenticatedCustomer,
 	useCustomerPaymentMethods,
 	useCustomerPortalSignOut,
@@ -21,24 +20,6 @@
 import { AddPaymentMethodModal } from "./AddPaymentMethodModal";
 import EditBillingDetails from "./EditBillingDetails";
 import PaymentMethod from "./PaymentMethod";
-=======
-  useAuthenticatedCustomer,
-  useCustomerPaymentMethods,
-} from '@/hooks/queries'
-import { createClientSideAPI } from '@/utils/client'
-import { schemas } from '@polar-sh/client'
-import Button from '@polar-sh/ui/components/atoms/Button'
-import { Separator } from '@polar-sh/ui/components/ui/separator'
-import { useThemePreset } from '@polar-sh/ui/hooks/theming'
-import { useTheme } from 'next-themes'
-import { twMerge } from 'tailwind-merge'
-import { Modal } from '../Modal'
-import { useModal } from '../Modal/useModal'
-import { Well, WellContent, WellHeader } from '../Shared/Well'
-import { AddPaymentMethodModal } from './AddPaymentMethodModal'
-import EditBillingDetails from './EditBillingDetails'
-import PaymentMethod from './PaymentMethod'
->>>>>>> 00c1b7ad
 
 interface CustomerPortalSettingsProps {
   organization: schemas['Organization']
@@ -54,7 +35,6 @@
   customerSessionToken,
   setupIntentParams,
 }: CustomerPortalSettingsProps) => {
-<<<<<<< HEAD
 	const api = createClientSideAPI(customerSessionToken);
 	const router = useRouter();
 
@@ -66,17 +46,6 @@
 	const { data: customer } = useAuthenticatedCustomer(api);
 	const { data: paymentMethods } = useCustomerPaymentMethods(api);
 	const customerPortalSignOut = useCustomerPortalSignOut(api);
-=======
-  const api = createClientSideAPI(customerSessionToken)
-
-  const {
-    isShown: isAddPaymentMethodModalOpen,
-    hide: hideAddPaymentMethodModal,
-    show: showAddPaymentMethodModal,
-  } = useModal(setupIntentParams !== undefined)
-  const { data: customer } = useAuthenticatedCustomer(api)
-  const { data: paymentMethods } = useCustomerPaymentMethods(api)
->>>>>>> 00c1b7ad
 
   const theme = useTheme()
   const themingPreset = useThemePreset(
@@ -84,7 +53,6 @@
     theme.resolvedTheme as 'light' | 'dark',
   )
 
-<<<<<<< HEAD
 	const handleSignOut = async () => {
 		try {
 			await customerPortalSignOut.mutateAsync();
@@ -102,11 +70,6 @@
 	if (!customer) {
 		return null;
 	}
-=======
-  if (!customer) {
-    return null
-  }
->>>>>>> 00c1b7ad
 
   return (
     <div className="flex flex-col gap-y-8">
@@ -165,7 +128,6 @@
         </WellContent>
       </Well>
 
-<<<<<<< HEAD
             <div className="flex">
                 <Button
                     variant="destructive"
@@ -193,25 +155,4 @@
 			/>
 		</div>
 	);
-};
-=======
-      <Modal
-        isShown={isAddPaymentMethodModalOpen}
-        hide={hideAddPaymentMethodModal}
-        modalContent={
-          <AddPaymentMethodModal
-            api={api}
-            onPaymentMethodAdded={() => {
-              revalidate(`customer_portal`)
-              hideAddPaymentMethodModal()
-            }}
-            setupIntentParams={setupIntentParams}
-            hide={hideAddPaymentMethodModal}
-            themingPreset={themingPreset}
-          />
-        }
-      />
-    </div>
-  )
-}
->>>>>>> 00c1b7ad
+};