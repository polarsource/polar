--- conflicted
+++ resolved
@@ -273,16 +273,11 @@
   return (
     <>
       <form className="flex flex-col">
-<<<<<<< HEAD
         <label
           htmlFor="amount"
           className="text-sm font-medium text-gray-500 dark:text-gray-400"
         >
-          Choose amount to pledge
-=======
-        <label htmlFor="amount" className="text-sm font-medium text-gray-500">
           Amount to pledge
->>>>>>> aa293588
         </label>
         <div className="mt-2 flex flex-row items-center space-x-4">
           <div className="relative w-3/5">
