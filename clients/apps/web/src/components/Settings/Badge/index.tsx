import { motion } from 'framer-motion'
import { useRouter } from 'next/router'
import { api } from 'polarkit/api'
import {
  type OrganizationBadgeSettingsRead,
  type OrganizationBadgeSettingsUpdate,
  type OrganizationPrivateRead,
  type RepositoryBadgeSettingsRead,
} from 'polarkit/api/client'
import { PrimaryButton } from 'polarkit/components/ui'
import { useBadgeSettings, useSSE } from 'polarkit/hooks'
import { classNames } from 'polarkit/utils'
import { useEffect, useMemo, useState, type MouseEvent } from 'react'
import { useTimeoutFn } from 'react-use'
import Box from '../Box'
import FakePullRequest from '../FakePullRequest'
import SettingsCheckbox from '../SettingsCheckbox'
import BadgeRepositories from './Repositories'
import { AllRetroactiveChanges, RetroactiveChanges } from './types'

const continueTimeoutSeconds = 10

interface SSEIssueSyncEvent {
  synced_issues: number
  open_issues: number
  repository_id: string
}

interface MappedRepoSettings {
  show_amount: boolean
  repositories: {
    [id: string]: RepositoryBadgeSettingsRead
  }
  repositories_order: string[]
}

const getMappedSettings = (
  current: OrganizationBadgeSettingsRead | undefined,
): MappedRepoSettings | undefined => {
  if (!current) return undefined

  let order: string[] = []
  let mapped: Record<string, RepositoryBadgeSettingsRead> = {}
  current.repositories.map((repo) => {
    order.push(repo.id)
    mapped[repo.id] = repo
  })

  let ret = {
    show_amount: current.show_amount,
    repositories: mapped,
    repositories_order: order,
  }
  return ret
}

const getRetroactiveChanges = (
  repos: RepositoryBadgeSettingsRead[],
): AllRetroactiveChanges => {
  return repos.reduce(
    (ret: Record<string, RetroactiveChanges>, repo): AllRetroactiveChanges => {
      let changes: RetroactiveChanges = {
        additions: 0,
        removals: 0,
      }
      if (!repo.is_private) {
        if (repo.badge_enabled) {
          changes.additions = repo.synced_issues - repo.embedded_issues
        } else {
          changes.removals = repo.embedded_issues
        }
      }

      ret[repo.id] = changes
      return ret
    },
    {},
  )
}

const BadgeSetup = ({
  org,
  showControls,
  setShowControls,
  setSyncIssuesCount,
  isSettingPage = false,
}: {
  org: OrganizationPrivateRead
  showControls: boolean
  setShowControls: (state: boolean) => void
  setSyncIssuesCount: (state: number) => void
  isSettingPage?: boolean
}) => {
  const remoteSettings = useBadgeSettings(org.platform, org.name)
  const [settings, setSettings] = useState<MappedRepoSettings>({
    show_amount: false,
    repositories: {},
    repositories_order: [],
  })
  const [isRetroactiveEnabled, setRetroactiveEnabled] = useState<boolean>(false)
  const emitter = useSSE(org.platform, org.name)

  useEffect(() => {
    if (!remoteSettings.data) return

    const settings = getMappedSettings(remoteSettings.data)
    if (settings) {
      setSettings(settings)
    }
  }, [remoteSettings.data])

  useEffect(() => {
    if (!settings) return

    const repos = Object.values(settings.repositories)
    const countOpenIssues = repos.reduce(
      (acc, repo) => acc + repo.open_issues,
      0,
    )
    const countSyncedIssues = repos.reduce(
      (acc, repo) => acc + repo.synced_issues,
      0,
    )
    const isSyncCompleted = countSyncedIssues === countOpenIssues

    // Goto next step and setup in case syncing is complete
    setSyncIssuesCount(countSyncedIssues)

    if (countSyncedIssues / countOpenIssues > 0.4) {
      setShowControls(true)
    } else {
      setShowControls(isSyncCompleted)
    }
  }, [settings, setShowControls, setSyncIssuesCount])

  // // Show continue button after a few seconds OR once 40% sync is complete
  useTimeoutFn(() => setShowControls(true), continueTimeoutSeconds * 1000)

  const sync = ({
    data,
    completed = false,
  }: {
    data: SSEIssueSyncEvent
    completed?: boolean
  }) => {
    let synced = data.synced_issues
    if (completed) {
      /*
       * We only get updated processed counts when an issue is synced, but
       * there may be skipped issues in the end etc, so when we're finished,
       * we still need to update the processed count to the expected count.
       */
      synced = data.open_issues
    }

    setSettings((prev) => {
      const repo = prev.repositories[data.repository_id]
      return {
        ...prev,
        repositories: {
          ...prev.repositories,
          [data.repository_id]: {
            ...repo,
            // Make sure that processed doesn't decrease
            synced_issues: Math.max(synced, repo?.synced_issues || 0),
            open_issues: data.open_issues,
            completed,
          },
        },
      }
    })
  }

  useEffect(() => {
    const onIssueSyncCompleted = (data: SSEIssueSyncEvent) => {
      sync({ data, completed: true })
    }

    const onIssueSynced = (data: SSEIssueSyncEvent) => {
      sync({ data, completed: data.synced_issues === data.open_issues })
    }

    emitter.on('issue.synced', onIssueSynced)
    emitter.on('issue.sync.completed', onIssueSyncCompleted)

    return () => {
      emitter.off('issue.synced', onIssueSynced)
      emitter.off('issue.sync.completed', onIssueSyncCompleted)
    }
  }, [emitter])

  const sortedRepos =
    settings?.repositories_order.map((id) => {
      return settings.repositories[id]
    }) || []

  const retroactiveChanges = getRetroactiveChanges(sortedRepos)

  const [anyBadgeSettingChanged, setAnyBadgeSettingChanged] = useState(false)

  const onEnableBadgeChange = (
    repo: RepositoryBadgeSettingsRead,
    enabled: boolean,
  ) => {
    setAnyBadgeSettingChanged(true)
    setSettings((prev) => {
      return {
        ...prev,
        repositories: {
          ...prev.repositories,
          [repo.id]: {
            ...prev.repositories[repo.id],
            badge_enabled: enabled,
          },
        },
      }
    })
  }

  if (!settings) return <></>

  return (
    <div className="w-full space-y-8">
      <motion.div
        variants={{
          hidden: {
            opacity: 0,
            scale: 0.95,
          },
          show: {
            opacity: 1,
            scale: [1, 1.05, 1],
          },
        }}
        initial={isSettingPage ? false : 'hidden'}
        animate="show"
      >
        <Box>
          <FakePullRequest showAmount={settings.show_amount} />
          <SettingsCheckbox
            id="show-raised"
            title="Show amount pledged"
            isChecked={settings.show_amount}
            onChange={(e: React.ChangeEvent<HTMLInputElement>) => {
              setSettings((prev) => {
                return {
                  ...prev,
                  show_amount: e.target.checked,
                }
              })
              setAnyBadgeSettingChanged(true)
            }}
          />
        </Box>
      </motion.div>
      <BadgeRepositories
        repos={sortedRepos}
        isSettingPage={isSettingPage}
        showControls={showControls}
        onEnableBadgeChange={onEnableBadgeChange}
      />
      {showControls && (
        <motion.div
          variants={{
            hidden: {
              opacity: 0,
              scale: 1,
            },
            show: {
              opacity: 1,
              scale: [1, 1.1, 1],
            },
          }}
          initial={isSettingPage ? false : 'hidden'}
          animate="show"
          className="space-y-8"
        >
          <Controls
            org={org}
            showControls={showControls}
            setShowControls={setShowControls}
            isRetroactiveEnabled={isRetroactiveEnabled}
            setRetroactiveEnabled={setRetroactiveEnabled}
            retroactiveChanges={retroactiveChanges}
            settings={settings}
            isSettingPage={isSettingPage}
            anyBadgeSettingChanged={anyBadgeSettingChanged}
          />
        </motion.div>
      )}
    </div>
  )
}

const Controls = ({
  org,
  showControls,
  setShowControls,
  isRetroactiveEnabled,
  setRetroactiveEnabled,
  retroactiveChanges,
  settings,
  isSettingPage,
  anyBadgeSettingChanged,
}: {
  org: OrganizationPrivateRead
  showControls: boolean
  setShowControls: (state: boolean) => void
  isRetroactiveEnabled: boolean
  setRetroactiveEnabled: (state: boolean) => void
  retroactiveChanges: AllRetroactiveChanges | undefined
  settings: MappedRepoSettings
  isSettingPage: boolean
  anyBadgeSettingChanged: boolean
}) => {
  const router = useRouter()

  const redirectToOrgDashboard = () => {
    router.push(`/dashboard/${org.name}`)
  }

  const isRetroactiveApplicable = (
    repo: RepositoryBadgeSettingsRead,
  ): boolean => {
    if (!isRetroactiveEnabled) return false
    if (!retroactiveChanges) return false

    const changes = retroactiveChanges[repo.id]
    return changes.additions > 0 || changes.removals > 0
  }

  const [isSaving, setIsSaving] = useState(false)
  const [isSaved, setIsSaved] = useState(false)

  const save = async () => {
    const data: OrganizationBadgeSettingsUpdate = {
      show_amount: settings.show_amount,
      repositories: Object.values(settings.repositories).map((repo) => {
        return {
          id: repo.id,
          badge_enabled: repo.badge_enabled,
          retroactive: isRetroactiveApplicable(repo),
        }
      }),
    }

    setIsSaving(true)

    await api.organizations.updateBadgeSettings({
      platform: org.platform,
      orgName: org.name,
      requestBody: data,
    })

    setIsSaving(false)
    setIsSaved(true)

    setTimeout(() => {
      setIsSaved(false)
    }, 5000)
  }

  const clickedContinue = async (event: MouseEvent<HTMLButtonElement>) => {
    event.preventDefault()
    if (!showControls) {
      setShowControls(true)
    } else {
      await save()
      redirectToOrgDashboard()
    }
  }

  const clickedSave = async (event: MouseEvent<HTMLButtonElement>) => {
    event.preventDefault()
    await save()
  }

  const [additions, setAdditions] = useState(0)
  const [deletions, setDeletions] = useState(0)

  useEffect(() => {
    if (!isRetroactiveEnabled || !retroactiveChanges) {
      setAdditions(0)
      setDeletions(0)
    } else {
      const add = Object.values(retroactiveChanges)
        .map((c) => c.additions)
        .reduce((a, b) => a + b, 0)
      const del = Object.values(retroactiveChanges)
        .map((c) => c.removals)
        .reduce((a, b) => a + b, 0)

      setAdditions(add)
      setDeletions(del)
    }
  }, [retroactiveChanges, isRetroactiveEnabled])

  const [showRetroactiveChanges, setShowRetroactiveChanges] = useState(false)

  useEffect(() => {
    setShowRetroactiveChanges(!!(retroactiveChanges && anyBadgeSettingChanged))
  }, [retroactiveChanges])

  const canSave = useMemo(() => {
    if (isSettingPage) {
      if (anyBadgeSettingChanged) {
        return true
      }
      return false
    }

    return true
  }, [isSettingPage, anyBadgeSettingChanged])

  return (
    <>
      {showRetroactiveChanges && (
        <motion.div
          variants={{
            hidden: {
              opacity: 0,
              scale: 1,
            },
            show: {
              opacity: 1,
              scale: [1, 1.03, 1],
            },
          }}
          initial={showRetroactiveChanges}
          animate="show"
          hidden={!showRetroactiveChanges}
          transition={{
            duration: 0.25,
          }}
          className="flex flex-row space-x-8 rounded-xl border bg-white p-4"
        >
          <SettingsCheckbox
            id="retroactive_embed"
            title="Update badge on open issues"
            isChecked={isRetroactiveEnabled}
            onChange={(e) => {
              setRetroactiveEnabled(e.target.checked)
            }}
<<<<<<< HEAD
          />

          <div className="flex flex-col text-sm leading-6 text-gray-500">
            {isRetroactiveEnabled && (
              <>
                {additions > 0 && (
                  <span>Will add badge to {additions} issues</span>
                )}
                {deletions > 0 && (
                  <span>Will remove badge from {deletions} issue.</span>
                )}
                {deletions === 0 && additions === 0 && <span>No changes</span>}
              </>
            )}
          </div>
        </motion.div>
      )}
=======
            initial={showRetroactiveChanges}
            animate="show"
            hidden={!showRetroactiveChanges}
            className="flex flex-row space-x-8 rounded-xl border bg-white p-4"
          >
            <SettingsCheckbox
              id="retroactive_embed"
              title="Update badge on open issues"
              isChecked={isRetroactiveEnabled}
              onChange={(e) => {
                setRetroactiveEnabled(e.target.checked)
              }}
            />

            <div className="flex flex-col text-sm leading-6 text-gray-500">
              {isRetroactiveEnabled && (
                <>
                  {additions > 0 && (
                    <span>Will add badge to {additions} issues</span>
                  )}
                  {deletions > 0 && (
                    <span>Will remove badge from {deletions} issues</span>
                  )}
                  {deletions === 0 && additions === 0 && (
                    <span>No changes</span>
                  )}
                </>
              )}
            </div>
          </motion.div>
        )}
      </div>
>>>>>>> 1fc9db64

      {isSettingPage && (
        <div className="flex items-center space-x-8">
          <PrimaryButton
            fullWidth={false}
            loading={isSaving}
            onClick={clickedSave}
            disabled={!canSave}
            classNames="min-w-[100px]"
          >
            <span>Save</span>
          </PrimaryButton>

          <span
            className={classNames(
              'text-sm leading-6 text-gray-500 transition-all duration-500',
              isSaved ? 'opacity-1' : 'opacity-0',
            )}
          >
            Changes saved.
            {additions > 0 && deletions > 0 && (
              <> Will add and remove badges in the background...</>
            )}
            {additions > 0 && deletions === 0 && (
              <> Will add badges in the background...</>
            )}
            {additions === 0 && deletions > 0 && (
              <> Will remove existing badges in the background...</>
            )}
          </span>
        </div>
      )}

      {!isSettingPage && (
        <div className="flex flex-col items-center">
          <button
            className="rounded-xl bg-blue-600 px-8 py-2.5 text-center text-sm font-medium text-white hover:bg-blue-500"
            onClick={clickedContinue}
          >
            Continue
          </button>
        </div>
      )}
    </>
  )
}

export default BadgeSetup<|MERGE_RESOLUTION|>--- conflicted
+++ resolved
@@ -428,12 +428,11 @@
           }}
           initial={showRetroactiveChanges}
           animate="show"
+          initial={showRetroactiveChanges}
+          animate="show"
           hidden={!showRetroactiveChanges}
-          transition={{
-            duration: 0.25,
-          }}
           className="flex flex-row space-x-8 rounded-xl border bg-white p-4"
-        >
+         >
           <SettingsCheckbox
             id="retroactive_embed"
             title="Update badge on open issues"
@@ -441,7 +440,6 @@
             onChange={(e) => {
               setRetroactiveEnabled(e.target.checked)
             }}
-<<<<<<< HEAD
           />
 
           <div className="flex flex-col text-sm leading-6 text-gray-500">
@@ -451,49 +449,17 @@
                   <span>Will add badge to {additions} issues</span>
                 )}
                 {deletions > 0 && (
-                  <span>Will remove badge from {deletions} issue.</span>
+                  <span>Will remove badge from {deletions} issues</span>
                 )}
-                {deletions === 0 && additions === 0 && <span>No changes</span>}
+                {deletions === 0 && additions === 0 && (
+                  <span>No changes</span>
+                )}
               </>
             )}
           </div>
         </motion.div>
       )}
-=======
-            initial={showRetroactiveChanges}
-            animate="show"
-            hidden={!showRetroactiveChanges}
-            className="flex flex-row space-x-8 rounded-xl border bg-white p-4"
-          >
-            <SettingsCheckbox
-              id="retroactive_embed"
-              title="Update badge on open issues"
-              isChecked={isRetroactiveEnabled}
-              onChange={(e) => {
-                setRetroactiveEnabled(e.target.checked)
-              }}
-            />
-
-            <div className="flex flex-col text-sm leading-6 text-gray-500">
-              {isRetroactiveEnabled && (
-                <>
-                  {additions > 0 && (
-                    <span>Will add badge to {additions} issues</span>
-                  )}
-                  {deletions > 0 && (
-                    <span>Will remove badge from {deletions} issues</span>
-                  )}
-                  {deletions === 0 && additions === 0 && (
-                    <span>No changes</span>
-                  )}
-                </>
-              )}
-            </div>
-          </motion.div>
-        )}
-      </div>
->>>>>>> 1fc9db64
-
+      
       {isSettingPage && (
         <div className="flex items-center space-x-8">
           <PrimaryButton
