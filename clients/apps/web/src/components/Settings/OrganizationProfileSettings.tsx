--- conflicted
+++ resolved
@@ -33,17 +33,6 @@
   FormField,
   FormMessage,
 } from '@polar-sh/ui/components/ui/form'
-<<<<<<< HEAD
-import {
-  Select,
-  SelectContent,
-  SelectItem,
-  SelectTrigger,
-  SelectValue,
-} from '@polar-sh/ui/components/ui/select'
-import { Textarea } from '@polar-sh/ui/components/ui/textarea'
-=======
->>>>>>> 70a64ed4
 import React, { useCallback } from 'react'
 import { FileRejection } from 'react-dropzone'
 import { useForm, useFormContext } from 'react-hook-form'
@@ -170,11 +159,7 @@
             variant="ghost"
             size="icon"
             onClick={() => handleRemoveSocial(index)}
-<<<<<<< HEAD
-            className="h-8 w-8 text-gray-400 hover:text-gray-600"
-=======
             className="text-gray-400 hover:text-gray-600"
->>>>>>> 70a64ed4
           >
             <CloseOutlined fontSize="small" />
           </Button>
@@ -182,21 +167,12 @@
       ))}
       <Button
         type="button"
-<<<<<<< HEAD
-        variant="ghost"
-        onClick={handleAddSocial}
-        className="h-8 text-sm text-gray-600 hover:text-gray-800"
-      >
-        <AddOutlined fontSize="small" className="mr-1" />
-        Add social link
-=======
         size="sm"
         variant="secondary"
         onClick={handleAddSocial}
       >
         <AddOutlined fontSize="small" className="mr-1" />
         Add Social
->>>>>>> 70a64ed4
       </Button>
     </div>
   )
@@ -211,11 +187,7 @@
   placeholder: string
   rows?: number
 }) => (
-<<<<<<< HEAD
-  <Textarea
-=======
   <TextArea
->>>>>>> 70a64ed4
     {...field}
     rows={rows}
     placeholder={placeholder}
@@ -294,11 +266,7 @@
           <div className="space-y-4 sm:col-span-10">
             <div>
               <label className="mb-2 block text-sm font-medium">
-<<<<<<< HEAD
-                Organization name *
-=======
                 Organization Name *
->>>>>>> 70a64ed4
               </label>
               <FormField
                 control={control}
@@ -319,11 +287,7 @@
 
             <div>
               <label className="mb-2 block text-sm font-medium">
-<<<<<<< HEAD
-                Support email *
-=======
                 Support Email *
->>>>>>> 70a64ed4
               </label>
               <FormField
                 control={control}
@@ -367,11 +331,7 @@
         {/* Social Links - Progressive Disclosure */}
         <div>
           <div className="mb-2 flex items-center justify-between">
-<<<<<<< HEAD
-            <label className="block text-sm font-medium">Social media</label>
-=======
             <label className="block text-sm font-medium">Social Media</label>
->>>>>>> 70a64ed4
           </div>
           <OrganizationSocialLinks />
         </div>
@@ -381,11 +341,7 @@
       {inKYCMode && (
         <div className="border-t pt-8">
           <div className="mb-6">
-<<<<<<< HEAD
-            <h3 className="mb-2 text-lg font-medium">Business details</h3>
-=======
             <h3 className="mb-2 text-lg font-medium">Business Details</h3>
->>>>>>> 70a64ed4
             <p className="text-sm text-gray-600">
               Help us understand your business for compliance and payment setup.
             </p>
@@ -394,19 +350,11 @@
           <div className="space-y-6">
             <div>
               <label className="mb-2 block text-sm font-medium">
-<<<<<<< HEAD
-                Describe your business in 1-2 sentences *
-              </label>
-              <p className="mb-2 text-xs text-gray-600">
-                Tell us: what industry you&apos;re in, what problem you solve, and
-                who your customers are
-=======
                 Describe your business *
               </label>
               <p className="mb-2 text-xs text-gray-600">
                 Tell us: what industry you&apos;re in, what problem you solve,
                 and who your customers are
->>>>>>> 70a64ed4
               </p>
               <FormField
                 control={control}
@@ -475,13 +423,8 @@
                 How will you integrate Polar into your business? *
               </label>
               <p className="mb-2 text-xs text-gray-600">
-<<<<<<< HEAD
-                Tell us: where customers will see Polar, what features you&apos;ll
-                use, and how it fits your workflow
-=======
                 Tell us: where customers will see Polar, what features
                 you&apos;ll use, and how it fits your workflow
->>>>>>> 70a64ed4
               </p>
               <FormField
                 control={control}
@@ -566,27 +509,11 @@
                   name="details.future_annual_revenue"
                   render={({ field }) => (
                     <div>
-<<<<<<< HEAD
-                      <div className="relative">
-                        <span className="absolute left-3 top-1/2 -translate-y-1/2 text-sm text-gray-500">
-                          $
-                        </span>
-                        <Input
-                          {...field}
-                          type="number"
-                          min="0"
-                          value={field.value || ''}
-                          placeholder="50000"
-                          className="pl-7"
-                        />
-                      </div>
-=======
                       <MoneyInput
                         {...field}
                         placeholder={50000}
                         className="w-full"
                       />
->>>>>>> 70a64ed4
                       <FormMessage />
                     </div>
                   )}
@@ -732,34 +659,20 @@
               </SettingsGroupItem>
             </>
           )}
-<<<<<<< HEAD
-
-          <SettingsGroupItem title="" description="" vertical>
-=======
           <div className="flex flex-col gap-y-4 p-4">
->>>>>>> 70a64ed4
             <OrganizationDetailsForm
               organization={organization}
               inKYCMode={inKYCMode}
             />
-<<<<<<< HEAD
-          </SettingsGroupItem>
-=======
           </div>
->>>>>>> 70a64ed4
 
           <SettingsGroupActions>
             <ConfirmationButton
               onConfirm={handleFormSubmit}
               warningMessage="This information cannot be changed once submitted. Are you sure?"
-<<<<<<< HEAD
-              buttonText={inKYCMode ? 'Submit for Review' : 'Save Changes'}
-              confirmText="Yes, Submit"
-=======
               buttonText={inKYCMode ? 'Submit for Review' : 'Save'}
               size={inKYCMode ? 'default' : 'sm'}
               confirmText="Submit"
->>>>>>> 70a64ed4
               disabled={!formState.isDirty}
               loading={updateOrganization.isPending}
               requireConfirmation={inKYCMode}
