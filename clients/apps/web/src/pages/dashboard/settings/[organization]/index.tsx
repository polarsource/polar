import Gatekeeper from '@/components/Dashboard/Gatekeeper/Gatekeeper'
import RepoSelection from '@/components/Dashboard/RepoSelection'
import EmptyLayout from '@/components/Layout/EmptyLayout'
import BadgeSetup from '@/components/Settings/Badge'
import NotificationSettings from '@/components/Settings/NotificationSettings'
import Topbar from '@/components/Shared/Topbar'
import { useRequireAuth } from '@/hooks/auth'
import { ArrowLeftIcon } from '@heroicons/react/24/solid'
import { NextLayoutComponentType } from 'next'
import Head from 'next/head'
import Link from 'next/link'
import { useRouter } from 'next/router'
import { useOrganization, useUserOrganizations } from 'polarkit/hooks'
import { useStore } from 'polarkit/store'
import { ReactElement, useEffect, useMemo, useRef } from 'react'

const SettingsPage: NextLayoutComponentType = () => {
  const router = useRouter()
  const { organization } = router.query
  const handle: string = typeof organization === 'string' ? organization : ''
  const orgData = useOrganization(handle !== 'personal' ? handle : '')
  const org = orgData.data

  const didFirstSetForOrg = useRef<string>('')
  const setCurrentOrgRepo = useStore((state) => state.setCurrentOrgRepo)

  const { currentUser } = useRequireAuth()

  useEffect(() => {
    if (!org) {
      return
    }

    setCurrentOrgRepo(org, undefined)

    // If org changes, or if this is the first time we load this org, build states
    if (didFirstSetForOrg.current === org.id) {
      return
    }

    didFirstSetForOrg.current = org.id
  }, [org, setCurrentOrgRepo])

  const showOrgSettings = useMemo(() => {
    return orgData.data && handle !== 'personal'
  }, [orgData, handle])

  const showPersonalSettings = useMemo(() => {
    return handle === 'personal' || handle === currentUser?.username
  }, [handle])

  const showBadgeSettings = useMemo(() => {
    return showOrgSettings
  }, [showOrgSettings])

  const showEmailPreferences = useMemo(() => {
    return showPersonalSettings
  }, [showPersonalSettings])

  if (orgData.isError && !showPersonalSettings) {
    return (
      <>
        <div className="mx-auto mt-32 flex max-w-[1100px] flex-col items-center">
          <span>Organization not found</span>
          <span>404 Not Found</span>
        </div>
      </>
    )
  }

  return (
    <>
      <Head>
        {showPersonalSettings && <title>Polar | Settings</title>}
        {!showPersonalSettings && <title>Polar | Settings for {handle}</title>}
      </Head>

      <div className="relative z-0 mx-auto w-full max-w-[1100px] md:mt-16">
<<<<<<< HEAD
        <div className="pl-80">
          {showDidSave && <div className="h-4 text-black/50">Saved!</div>}
          {!showDidSave && <div className="h-4"></div>}
        </div>

        <div className="divide-y divide-gray-200 dark:divide-gray-800">
=======
        <div className="divide-y divide-gray-200">
>>>>>>> aa293588
          {showBadgeSettings && org && (
            <Section>
              <>
                <SectionDescription
                  title="Polar badge"
                  description="Customize which issues Polar should embed a pledge badge for."
                />

                <BadgeSetup
                  org={org}
                  showControls={true}
                  setShowControls={() => true}
                  setSyncIssuesCount={(value: number) => true}
                  isSettingPage={true}
                />
              </>
            </Section>
          )}

          {showEmailPreferences && (
            <Section>
              <>
                <SectionDescription
                  title="Email notifications"
                  description="Polar will send emails for the notifications enabled below."
                />

                <NotificationSettings />
              </>
            </Section>
          )}
        </div>
      </div>
    </>
  )
}

const SettingsTopbar = () => {
  const router = useRouter()
  const { organization } = router.query
  const handle: string = typeof organization === 'string' ? organization : ''

  const currentOrg = useStore((state) => state.currentOrg)

  const { currentUser } = useRequireAuth()
  const userOrgQuery = useUserOrganizations(currentUser)

  if (!currentUser || !userOrgQuery.data) {
    return <></>
  }

  return (
    <Topbar isFixed={true}>
      {{
        left: (
          <Link href={`/dashboard/${handle}`}>
            <ArrowLeftIcon className="h-6 w-6" />
          </Link>
        ),
        center: (
          <div className="flex items-center space-x-2 text-sm">
            <div>Settings for</div>
            <RepoSelection
              showRepositories={false}
              showConnectMore={false}
              currentOrg={currentOrg}
              onSelectOrg={(org) => router.push(`/dashboard/settings/${org}`)}
              onSelectUser={() => router.push(`/dashboard/settings/personal`)}
              currentUser={currentUser}
              organizations={userOrgQuery.data}
              defaultToUser={true}
              showUserInDropdown={true}
            />
          </div>
        ),
      }}
    </Topbar>
  )
}

SettingsPage.getLayout = (page: ReactElement) => {
  return (
    <Gatekeeper>
      <EmptyLayout>
        <>
          <SettingsTopbar />
          {page}
        </>
      </EmptyLayout>
    </Gatekeeper>
  )
}

const Section = ({ children }: { children: ReactElement }) => {
  return (
    <div className="flex flex-col space-y-4 p-4 py-10 md:flex-row md:space-x-20 md:space-y-0">
      {children}
    </div>
  )
}

const SectionDescription = ({
  title,
  description,
}: {
  title: string
  description: string
}) => {
  return (
    <div className="flex-shrink-0 md:w-60">
      <h2 className="mb-2 font-medium">{title}</h2>
      <p className="text-sm text-gray-500 dark:text-gray-400">{description}</p>
    </div>
  )
}

export default SettingsPage<|MERGE_RESOLUTION|>--- conflicted
+++ resolved
@@ -76,16 +76,7 @@
       </Head>
 
       <div className="relative z-0 mx-auto w-full max-w-[1100px] md:mt-16">
-<<<<<<< HEAD
-        <div className="pl-80">
-          {showDidSave && <div className="h-4 text-black/50">Saved!</div>}
-          {!showDidSave && <div className="h-4"></div>}
-        </div>
-
         <div className="divide-y divide-gray-200 dark:divide-gray-800">
-=======
-        <div className="divide-y divide-gray-200">
->>>>>>> aa293588
           {showBadgeSettings && org && (
             <Section>
               <>
