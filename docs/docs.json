--- conflicted
+++ resolved
@@ -510,24 +510,18 @@
       {
         "tab": "Guides",
         "icon": "book-open",
-<<<<<<< HEAD
         "groups": [
           {
             "group": "Guides",
             "pages": [
               "guides/introduction",
-              "guides/variants",
+              "guides/create-variants",
+              "guides/disable-subscription-changes-in-customer-portal",
+              "guides/allow-multiple-subscriptions-per-customer",
+              "guides/subscription-downgrades",
               "guides/upgrades"
             ]
           }
-=======
-        "pages": [
-          "guides/introduction",
-          "guides/create-variants",
-          "guides/disable-subscription-changes-in-customer-portal",
-          "guides/allow-multiple-subscriptions-per-customer",
-          "guides/subscription-downgrades"
->>>>>>> efcefc1b
         ]
       },
       {
