{
  "$schema": "https://mintlify.com/docs.json",
  "theme": "maple",
  "appearance": {
    "default": "system"
  },
  "name": "Polar",
  "description": "Payments & Billing with 6 lines of code. Open Source & Global Merchant of Record.",
  "colors": {
    "primary": "#000",
    "light": "#fff",
    "dark": "#000"
  },
  "background": {
    "color": {
      "dark": "#131316"
    }
  },
  "favicon": "./logo/favicon.png",
  "navigation": {
    "tabs": [
      {
        "tab": "Docs",
        "icon": "compass",
        "groups": [
          {
            "group": "Bootup",
            "pages": ["introduction", "migrate"]
          },
          {
            "group": "Features",
            "pages": [
              "features/products",
              {
                "group": "Usage Based Billing",
                "pages": [
                  "features/usage-based-billing/introduction",
                  "features/usage-based-billing/event-ingestion",
                  {
                    "group": "Ingestion Strategies",
                    "pages": [
                      "features/usage-based-billing/ingestion-strategies/ingestion-strategy",
                      "features/usage-based-billing/ingestion-strategies/llm-strategy",
                      "features/usage-based-billing/ingestion-strategies/s3-strategy",
                      "features/usage-based-billing/ingestion-strategies/stream-strategy",
                      "features/usage-based-billing/ingestion-strategies/delta-time-strategy"
                    ]
                  },
                  "features/usage-based-billing/meters",
                  "features/usage-based-billing/credits",
                  "features/usage-based-billing/billing"
                ]
              },
              {
                "group": "Benefits",
                "pages": [
                  "features/benefits/introduction",
                  "features/benefits/license-keys",
                  "features/benefits/file-downloads",
                  "features/benefits/discord-access",
                  "features/benefits/github-access",
                  "features/benefits/credits",
                  "features/benefits/custom"
                ]
              },
              {
                "group": "Checkout",
                "pages": [
                  "features/checkout/links",
                  "features/checkout/embed",
                  "features/checkout/session"
                ]
              },
              "features/custom-fields",
              "features/discounts",
              "features/orders",
              "features/refunds",
              "features/analytics",
              "features/customer-management",
              "features/customer-portal",
              {
                "group": "Finance & Payouts",
                "pages": [
                  "features/finance/accounts",
                  "features/finance/balance",
                  "features/finance/payouts"
                ]
              },
              {
                "group": "Integrations",
                "pages": [
                  "features/integrations/raycast",
                  "features/integrations/framer",
                  "features/integrations/zapier",
                  "features/integrations/paritydeals",
                  "features/integrations/affonso",
                  "features/integrations/fernand"
                ]
              }
            ]
          },
          {
            "group": "Integrate",
            "pages": [
              "integrate/authentication",
              "integrate/sandbox",
              "integrate/customer-state",
              "integrate/mcp",
              {
                "group": "SDKs",
                "pages": [
                  "integrate/sdk/typescript",
                  "integrate/sdk/python",
                  "integrate/sdk/php",
                  "integrate/sdk/golang"
                ]
              },
              {
                "group": "Framework Adapters",
                "pages": [
                  "integrate/sdk/adapters/nextjs",
                  "integrate/sdk/adapters/better-auth",
                  "integrate/sdk/adapters/nuxt",
                  "integrate/sdk/adapters/astro",
                  "integrate/sdk/adapters/remix",
                  "integrate/sdk/adapters/tanstack-start",
                  "integrate/sdk/adapters/sveltekit",
                  "integrate/sdk/adapters/deno",
                  "integrate/sdk/adapters/elysia",
                  "integrate/sdk/adapters/express",
                  "integrate/sdk/adapters/fastify",
                  "integrate/sdk/adapters/hono",
                  "integrate/sdk/adapters/laravel"
                ]
              },
              {
                "group": "Framework Guides",
                "pages": ["guides/nextjs", "guides/laravel"]
              },
              {
                "group": "Webhooks",
                "pages": [
                  "integrate/webhooks/endpoints",
                  "integrate/webhooks/delivery",
                  "integrate/webhooks/events"
                ]
              },
              {
                "group": "OAuth 2.0",
                "pages": [
                  "integrate/oauth2/introduction",
                  "integrate/oauth2/setup",
                  "integrate/oauth2/connect"
                ]
              }
            ]
          },
          {
            "group": "Merchant of Record (MoR)",
            "pages": [
              "merchant-of-record/introduction",
              "merchant-of-record/fees",
              "merchant-of-record/supported-countries",
              "merchant-of-record/acceptable-use",
              "merchant-of-record/account-reviews"
            ]
          }
        ]
      },
      {
        "tab": "API Reference",
        "icon": "rectangle-terminal",
        "groups": [
          {
            "group": "General",
            "pages": ["api-reference/introduction"]
          },
          {
            "group": "Core API",
            "pages": [
              {
                "group": "Checkout",
                "pages": [
                  "api-reference/checkouts/create-session",
                  "api-reference/checkouts/get-session",
                  "api-reference/checkouts/list-sessions",
                  "api-reference/checkouts/update-session",
                  "api-reference/checkouts/get-session-from-client",
                  "api-reference/checkouts/update-session-from-client",
                  "api-reference/checkouts/confirm-session-from-client"
                ]
              },
              {
                "group": "Checkout Links",
                "pages": [
                  "api-reference/checkout-links/create",
                  "api-reference/checkout-links/get",
                  "api-reference/checkout-links/list",
                  "api-reference/checkout-links/update",
                  "api-reference/checkout-links/delete"
                ]
              },
              {
                "group": "Custom Checkout Fields",
                "pages": [
                  "api-reference/custom-fields/create",
                  "api-reference/custom-fields/get",
                  "api-reference/custom-fields/list",
                  "api-reference/custom-fields/update",
                  "api-reference/custom-fields/delete"
                ]
              },
              {
                "group": "Customers",
                "pages": [
                  "api-reference/customers/state",
                  "api-reference/customers/state-external",
                  "api-reference/customers/list",
                  "api-reference/customers/create",
                  "api-reference/customers/get",
                  "api-reference/customers/update",
                  "api-reference/customers/delete",
                  "api-reference/customers/get-external",
                  "api-reference/customers/update-external",
                  "api-reference/customers/delete-external"
                ]
              },
              {
                "group": "Subscriptions",
                "pages": [
                  "api-reference/subscriptions/get",
                  "api-reference/subscriptions/list",
                  "api-reference/subscriptions/update",
                  "api-reference/subscriptions/revoke"
                ]
              },
              {
                "group": "Orders",
                "pages": [
                  "api-reference/orders/get",
                  "api-reference/orders/patch",
                  "api-reference/orders/list",
                  "api-reference/orders/post-invoice",
                  "api-reference/orders/get-invoice"
                ]
              },
              {
                "group": "Discounts",
                "pages": [
                  "api-reference/discounts/get",
                  "api-reference/discounts/list",
                  "api-reference/discounts/create",
                  "api-reference/discounts/update",
                  "api-reference/discounts/delete"
                ]
              },
              {
                "group": "Refunds",
                "pages": [
                  "api-reference/refunds/create",
                  "api-reference/refunds/list"
                ]
              },
              {
                "group": "Products",
                "pages": [
                  "api-reference/products/get",
                  "api-reference/products/list",
                  "api-reference/products/create",
                  "api-reference/products/update",
                  "api-reference/products/update-benefits"
                ]
              },
              {
                "group": "Events",
                "pages": [
                  "api-reference/events/ingest",
                  "api-reference/events/get",
                  "api-reference/events/list"
                ]
              },
              {
                "group": "Meters",
                "pages": [
                  "api-reference/meters/create",
                  "api-reference/meters/get",
                  "api-reference/meters/list",
                  "api-reference/meters/update",
                  "api-reference/meters/get-quantities"
                ]
              },
              {
                "group": "Benefits",
                "pages": [
                  "api-reference/benefits/create",
                  "api-reference/benefits/get",
                  "api-reference/benefits/list",
                  "api-reference/benefits/list-grants",
                  "api-reference/benefits/update",
                  "api-reference/benefits/delete"
                ]
              },
              {
                "group": "Customer Meters",
                "pages": [
                  "api-reference/customer-meters/get",
                  "api-reference/customer-meters/list"
                ]
              },
              {
                "group": "License Keys",
                "pages": [
                  "api-reference/license-keys/get",
                  "api-reference/license-keys/list",
                  "api-reference/license-keys/update",
                  "api-reference/license-keys/get-activation",
                  "api-reference/license-keys/validate",
                  "api-reference/license-keys/activate",
                  "api-reference/license-keys/deactivate"
                ]
              },
              {
                "group": "Files",
                "pages": [
                  "api-reference/files/create",
                  "api-reference/files/list",
                  "api-reference/files/update",
                  "api-reference/files/delete",
                  "api-reference/files/complete-upload"
                ]
              },
              {
                "group": "Organizations",
                "pages": [
                  "api-reference/organizations/get",
                  "api-reference/organizations/list",
                  "api-reference/organizations/create",
                  "api-reference/organizations/update"
                ]
              },
              {
                "group": "Metrics",
                "pages": [
                  "api-reference/metrics/get",
                  "api-reference/metrics/get-limits"
                ]
              }
            ]
          },
          {
            "group": "Customer Portal API",
            "pages": [
              "api-reference/customer-portal/get-customer",
              "api-reference/customer-portal/get-organization",
              {
                "group": "Sessions",
                "pages": ["api-reference/customer-portal/sessions/create"]
              },
              {
                "group": "Subscriptions",
                "pages": [
                  "api-reference/customer-portal/subscriptions/get",
                  "api-reference/customer-portal/subscriptions/list",
                  "api-reference/customer-portal/subscriptions/update",
                  "api-reference/customer-portal/subscriptions/cancel"
                ]
              },
              {
                "group": "Orders",
                "pages": [
                  "api-reference/customer-portal/orders/get",
                  "api-reference/customer-portal/orders/patch",
                  "api-reference/customer-portal/orders/list",
                  "api-reference/customer-portal/orders/post-invoice",
                  "api-reference/customer-portal/orders/get-invoice"
                ]
              },
              {
                "group": "License Keys",
                "pages": [
                  "api-reference/customer-portal/license-keys/validate",
                  "api-reference/customer-portal/license-keys/activate",
                  "api-reference/customer-portal/license-keys/deactivate",
                  "api-reference/customer-portal/license-keys/get",
                  "api-reference/customer-portal/license-keys/list"
                ]
              },
              {
                "group": "File Downloads",
                "pages": [
                  "api-reference/customer-portal/downloadables/get",
                  "api-reference/customer-portal/downloadables/list"
                ]
              }
            ]
          },
          {
            "group": "Webhook Events",
            "pages": [
              {
                "group": "Customer Events",
                "pages": [
                  "api-reference/webhooks/customer.state_changed",
                  "api-reference/webhooks/customer.created",
                  "api-reference/webhooks/customer.updated",
                  "api-reference/webhooks/customer.deleted"
                ]
              },
              {
                "group": "Billing Events",
                "pages": [
                  {
                    "group": "Checkout",
                    "pages": [
                      "api-reference/webhooks/checkout.created",
                      "api-reference/webhooks/checkout.updated"
                    ]
                  },
                  {
                    "group": "Subscriptions",
                    "pages": [
                      "api-reference/webhooks/subscription.created",
                      "api-reference/webhooks/subscription.active",
                      "api-reference/webhooks/subscription.updated",
                      "api-reference/webhooks/subscription.canceled",
                      "api-reference/webhooks/subscription.uncanceled",
                      "api-reference/webhooks/subscription.revoked"
                    ]
                  },
                  {
                    "group": "Orders",
                    "pages": [
                      "api-reference/webhooks/order.created",
                      "api-reference/webhooks/order.paid",
                      "api-reference/webhooks/order.updated",
                      "api-reference/webhooks/order.refunded"
                    ]
                  },
                  {
                    "group": "Refunds",
                    "pages": [
                      "api-reference/webhooks/refund.created",
                      "api-reference/webhooks/refund.updated"
                    ]
                  },
                  {
                    "group": "Benefit Grants",
                    "pages": [
                      "api-reference/webhooks/benefit_grant.created",
                      "api-reference/webhooks/benefit_grant.cycled",
                      "api-reference/webhooks/benefit_grant.updated",
                      "api-reference/webhooks/benefit_grant.revoked"
                    ]
                  }
                ]
              },
              {
                "group": "Organization Events",
                "pages": [
                  {
                    "group": "Benefits",
                    "pages": [
                      "api-reference/webhooks/benefit.created",
                      "api-reference/webhooks/benefit.updated"
                    ]
                  },
                  {
                    "group": "Products",
                    "pages": [
                      "api-reference/webhooks/product.created",
                      "api-reference/webhooks/product.updated"
                    ]
                  },
                  {
                    "group": "Organization",
                    "pages": ["api-reference/webhooks/organization.updated"]
                  }
                ]
              }
            ]
          },
          {
            "group": "Integrations",
            "pages": [
              {
                "group": "OpenID Connect",
                "pages": [
                  "api-reference/oauth2/connect/authorize",
                  "api-reference/oauth2/connect/request-token",
                  "api-reference/oauth2/connect/introspect-token",
                  "api-reference/oauth2/connect/revoke-token",
                  "api-reference/oauth2/connect/get-user-info"
                ]
              },
              {
                "group": "Webhooks",
                "pages": [
                  "api-reference/webhooks/endpoints/create",
                  "api-reference/webhooks/endpoints/get",
                  "api-reference/webhooks/endpoints/list",
                  "api-reference/webhooks/endpoints/update",
                  "api-reference/webhooks/endpoints/delete"
                ]
              }
            ]
          }
        ]
      },
      {
        "tab": "Guides",
        "icon": "book-open",
<<<<<<< HEAD
        "groups": [
          {
            "group": "Guides",
            "pages": [
              "guides/introduction",
              "guides/variants",
              "guides/disable-price-changes-by-customer"
            ]
          }
        ]
=======
        "pages": ["guides/introduction", "guides/variants"]
>>>>>>> 777a4cf1
      },
      {
        "tab": "Changelog",
        "icon": "signal-stream",
        "pages": ["changelog/recent", "changelog/api"]
      },
      {
        "tab": "Support",
        "icon": "square-question",
        "pages": ["support"]
      }
    ]
  },
  "logo": {
    "light": "./logo/light.png",
    "dark": "./logo/dark.png",
    "href": "https://polar.sh"
  },
  "navbar": {
    "links": [
      {
        "label": "llms-full.txt",
        "href": "https://polar.sh/docs/llms-full.txt"
      },
      {
        "label": "Contact support",
        "href": "https://polar.sh/docs/support"
      }
    ],
    "primary": {
      "type": "button",
      "label": "Dashboard",
      "href": "https://polar.sh"
    }
  },
  "contextual": {
    "options": ["copy", "view", "chatgpt", "claude"]
  },
  "footer": {
    "socials": {
      "x": "https://x.com/polar_sh",
      "github": "https://github.com/polarsource/polar",
      "discord": "https://dub.sh/polar-discord"
    }
  },
  "redirects": [
    {
      "source": "/api",
      "destination": "/api-reference"
    },
    {
      "source": "/api/:path*",
      "destination": "/api-reference"
    },
    {
      "source": "/docs/api",
      "destination": "/api-reference"
    },
    {
      "source": "/docs/api/:path*",
      "destination": "/api-reference"
    },
    {
      "source": "/developers/sandbox",
      "destination": "/integrate/sandbox"
    },
    {
      "source": "/developers/:path*",
      "destination": "/integrate/authentication"
    },
    {
      "source": "/docs/developers/sandbox",
      "destination": "/integrate/sandbox"
    },
    {
      "source": "/docs/developers/:path*",
      "destination": "/integrate/authentication"
    },
    {
      "source": "/docs/support",
      "destination": "/suppport"
    },
    {
      "source": "/documentation/welcome-to-polar",
      "destination": "/introduction"
    },
    {
      "source": "/documentation/tools/polar-migrate",
      "destination": "/migrate"
    },
    {
      "source": "/documentation/tools/polar-init",
      "destination": "/introduction#quickstart-from-cli"
    },
    {
      "source": "/documentation/basics/getting-started",
      "destination": "/introduction"
    },
    {
      "source": "/documentation/basics/create-product",
      "destination": "/features/products"
    },
    {
      "source": "/documentation/basics/create-checkout-link",
      "destination": "/features/checkout/links"
    },
    {
      "source": "/documentation/basics/withdraw-money",
      "destination": "/features/finance/payouts"
    },
    {
      "source": "/documentation/features/products",
      "destination": "/features/products"
    },
    {
      "source": "/documentation/support",
      "destination": "/support"
    },
    {
      "source": "/documentation/features/benefits",
      "destination": "/features/benefits/introduction"
    },
    {
      "source": "/documentation/features/benefits/license-keys",
      "destination": "/features/benefits/license-keys"
    },
    {
      "source": "/documentation/features/benefits/discord-server-roles",
      "destination": "/features/benefits/discord-access"
    },
    {
      "source": "/documentation/features/benefits/github-repository-access",
      "destination": "/features/benefits/github-access"
    },
    {
      "source": "/documentation/features/benefits/file-downloads",
      "destination": "/features/benefits/file-downloads"
    },
    {
      "source": "/documentation/features/benefits/custom-benefit",
      "destination": "/features/benefits/custom"
    },
    {
      "source": "/documentation/features/checkouts/checkout-links",
      "destination": "/features/checkout/links"
    },
    {
      "source": "/documentation/tools/checkout-link",
      "destination": "/features/checkout/links#checkout-links-cli"
    },
    {
      "source": "/documentation/features/checkouts/checkout-embed",
      "destination": "/features/checkout/embed"
    },
    {
      "source": "/documentation/features/checkouts/checkout-sessions",
      "destination": "/features/checkout/session"
    },
    {
      "source": "/documentation/features/products/discounts",
      "destination": "/features/discounts"
    },
    {
      "source": "/documentation/features/orders-subscriptions",
      "destination": "/features/orders"
    },
    {
      "source": "/documentation/features/refunds",
      "destination": "/features/refunds"
    },
    {
      "source": "/documentation/features/analytics",
      "destination": "/features/analytics"
    },
    {
      "source": "/documentation/features/customer-management",
      "destination": "/features/customer-management"
    },
    {
      "source": "/documentation/features/customer-portal",
      "destination": "/features/customer-portal"
    },
    {
      "source": "/documentation/features/finance/accounts",
      "destination": "/features/finance/accounts"
    },
    {
      "source": "/documentation/features/finance/balance",
      "destination": "/features/finance/balance"
    },
    {
      "source": "/documentation/features/finance/payouts",
      "destination": "/features/finance/payouts"
    },
    {
      "source": "/documentation/integrations/polar-for-raycast",
      "destination": "/features/integrations/raycast"
    },
    {
      "source": "/documentation/integrations/polar-for-framer",
      "destination": "/features/integrations/framer"
    },
    {
      "source": "/documentation/integrations/polar-for-zapier",
      "destination": "/features/integrations/zapier"
    },
    {
      "source": "/documentation/features/products/purchasing-power-parity",
      "destination": "/features/integrations/paritydeals"
    },
    {
      "source": "/documentation/integration-guides/webhooks",
      "destination": "/integrate/webhooks/intro"
    },
    {
      "source": "/documentation/features/sandbox",
      "destination": "/integrate/sandbox"
    },
    {
      "source": "/documentation/integration-guides/authenticating-with-polar",
      "destination": "/integrate/authentication"
    },
    {
      "source": "/documentation/integration-guides/nextjs",
      "destination": "/guides/nextjs"
    },
    {
      "source": "/documentation/integration-guides/laravel",
      "destination": "/guides/laravel"
    },
    {
      "source": "/documentation/sdks/typescript-sdk",
      "destination": "/integrate/sdk/typescript"
    },
    {
      "source": "/documentation/sdks/python-sdk",
      "destination": "/integrate/sdk/python"
    },
    {
      "source": "/documentation/sdks/php-sdk",
      "destination": "/integrate/sdk/php"
    },
    {
      "source": "/documentation/sdks/go-sdk",
      "destination": "/integrate/sdk/go"
    },
    {
      "source": "/documentation/adapters/polar-shnextjs",
      "destination": "/integrate/sdk/adapters/nextjs"
    },
    {
      "source": "/documentation/adapters/polar-shastro",
      "destination": "/integrate/sdk/adapters/astro"
    },
    {
      "source": "/documentation/adapters/polar-shremix",
      "destination": "/integrate/sdk/adapters/remix"
    },
    {
      "source": "/documentation/adapters/polar-shsveltekit",
      "destination": "/integrate/sdk/adapters/sveltekit"
    },
    {
      "source": "/documentation/adapters/polar-shdeno",
      "destination": "/integrate/sdk/adapters/deno"
    },
    {
      "source": "/documentation/adapters/polar-shelysia",
      "destination": "/integrate/sdk/adapters/elysia"
    },
    {
      "source": "/documentation/adapters/polar-shexpress",
      "destination": "/integrate/sdk/adapters/express"
    },
    {
      "source": "/documentation/adapters/polar-shfastify",
      "destination": "/integrate/sdk/adapters/fastify"
    },
    {
      "source": "/documentation/adapters/polar-shhono",
      "destination": "/integrate/sdk/adapters/hono"
    },
    {
      "source": "/documentation/polar-as-merchant-of-record/tax",
      "destination": "/merchant-of-record/introduction"
    },
    {
      "source": "/documentation/polar-as-merchant-of-record/fees",
      "destination": "/merchant-of-record/fees"
    },
    {
      "source": "/documentation/polar-as-merchant-of-record/supported-countries",
      "destination": "/merchant-of-record/supported-countries"
    },
    {
      "source": "/documentation/polar-as-merchant-of-record/acceptable-products-use",
      "destination": "/merchant-of-record/acceptable-use"
    },
    {
      "source": "/documentation/polar-as-merchant-of-record/account-reviews",
      "destination": "/merchant-of-record/account-reviews"
    },
    {
      "source": "/developers/webhooks",
      "destination": "/integrate/webhooks/endpoints"
    },
    {
      "source": "/docs/developers/webhooks",
      "destination": "/integrate/webhooks/endpoints"
    },
    {
      "source": "/finance/accounts",
      "destination": "/features/finance/accounts"
    },
    {
      "source": "/docs/finance/accounts",
      "destination": "/features/finance/accounts"
    },
    {
      "source": "/finance/balance",
      "destination": "/features/finance/balance"
    },
    {
      "source": "/docs/finance/balance",
      "destination": "/features/finance/balance"
    },
    {
      "source": "/merchant-of-record/tax",
      "destination": "/merchant-of-record/introduction"
    },
    {
      "source": "/docs/merchant-of-record/tax",
      "destination": "/merchant-of-record/introduction"
    },
    {
      "source": "/fees",
      "destination": "/merchant-of-record/fees"
    },
    {
      "source": "/docs/fees",
      "destination": "/merchant-of-record/fees"
    },
    {
      "source": "/developers/sdk",
      "destination": "/integrate/sdk/typescript"
    },
    {
      "source": "/docs/developers/sdk",
      "destination": "/integrate/sdk/typescript"
    },
    {
      "source": "/products",
      "destination": "/features/products"
    },
    {
      "source": "/docs/products",
      "destination": "/features/products"
    },
    {
      "source": "/subscriptions",
      "destination": "/features/orders"
    },
    {
      "source": "/docs/subscriptions",
      "destination": "/features/orders"
    },
    {
      "source": "/onboarding",
      "destination": "/introduction#quickstart"
    },
    {
      "source": "/docs/onboarding",
      "destination": "/introduction#quickstart"
    },
    {
      "source": "/benefits",
      "destination": "/features/benefits/introduction"
    },
    {
      "source": "/benefits/discord",
      "destination": "/features/benefits/discord-access"
    },
    {
      "source": "/benefits/license-keys",
      "destination": "/features/benefits/license-keys"
    },
    {
      "source": "/benefits/github-repositories",
      "destination": "/features/benefits/github-access"
    },
    {
      "source": "/benefits/file-downloads",
      "destination": "/features/benefits/file-downloads"
    },
    {
      "source": "/benefits/custom",
      "destination": "/features/benefits/custom"
    },
    {
      "source": "/docs/benefits",
      "destination": "/features/benefits/introduction"
    },
    {
      "source": "/docs/benefits/discord",
      "destination": "/features/benefits/discord-access"
    },
    {
      "source": "/docs/benefits/license-keys",
      "destination": "/features/benefits/license-keys"
    },
    {
      "source": "/docs/benefits/github-repositories",
      "destination": "/features/benefits/github-access"
    },
    {
      "source": "/docs/benefits/file-downloads",
      "destination": "/features/benefits/file-downloads"
    },
    {
      "source": "/docs/benefits/custom",
      "destination": "/features/benefits/custom"
    }
  ]
}<|MERGE_RESOLUTION|>--- conflicted
+++ resolved
@@ -509,20 +509,7 @@
       {
         "tab": "Guides",
         "icon": "book-open",
-<<<<<<< HEAD
-        "groups": [
-          {
-            "group": "Guides",
-            "pages": [
-              "guides/introduction",
-              "guides/variants",
-              "guides/disable-price-changes-by-customer"
-            ]
-          }
-        ]
-=======
-        "pages": ["guides/introduction", "guides/variants"]
->>>>>>> 777a4cf1
+        "pages": ["guides/introduction", "guides/variants", "guides/disable-price-changes-by-customer"]
       },
       {
         "tab": "Changelog",
