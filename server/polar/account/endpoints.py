--- conflicted
+++ resolved
@@ -51,13 +51,8 @@
 
 @router.post("/accounts", response_model=AccountSchema)
 async def create(
-<<<<<<< HEAD
     account_create: AccountCreateForOrganization,
-    auth_subject: WebUser,
-=======
-    account_create: AccountCreate,
     auth_subject: WebUserWrite,
->>>>>>> 942b91a6
     session: AsyncSession = Depends(get_db_session),
 ) -> Account:
     organization = await organization_service.get(
