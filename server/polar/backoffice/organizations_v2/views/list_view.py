"""Enhanced organization list view with tabs, smart grouping, and quick actions."""

import contextlib
from collections.abc import Generator
from datetime import UTC, datetime

from fastapi import Request
from sqlalchemy import func, select
from tagflow import tag, text

from polar.models import Organization
from polar.models.organization import OrganizationStatus
from polar.postgres import AsyncSession

from ...components import (
    Tab,
    action_bar,
    button,
    empty_state,
    status_badge,
    tab_nav,
)


class OrganizationListView:
    """Render the enhanced organization list view."""

    def __init__(self, session: AsyncSession):
        self.session = session

    async def get_status_counts(self) -> dict[OrganizationStatus, int]:
        """Get count of organizations by status for tab badges."""
        stmt = select(
            Organization.status,
            func.count(Organization.id).label("count"),
        ).group_by(Organization.status)
        result = await self.session.execute(stmt)
        return {row.status: row.count for row in result}  # type: ignore[misc]

    def calculate_days_in_status(self, org: Organization) -> int:
        """Calculate how many days organization has been in current status."""
        if not org.status_updated_at:
            delta = datetime.now(UTC) - org.created_at
        else:
            delta = datetime.now(UTC) - org.status_updated_at
        return delta.days

    def is_needs_attention(self, org: Organization) -> bool:
        """Determine if organization needs immediate attention."""
        days_in_status = self.calculate_days_in_status(org)

        # Under review for more than 3 days
        if org.status == OrganizationStatus.UNDER_REVIEW and days_in_status > 3:
            return True

        # Has pending appeal
        if (
            org.review
            and org.review.appeal_submitted_at
            and not org.review.appeal_reviewed_at
        ):
            return True

        # High risk score
        if org.review and org.review.risk_score and org.review.risk_score >= 80:
            return True

        return False

    @contextlib.contextmanager
    def sortable_header(
        self,
        request: Request,
        label: str,
        sort_key: str,
        current_sort: str,
        current_direction: str,
        align: str = "left",
        status_filter: OrganizationStatus | None = None,
    ) -> Generator[None]:
        """Render a sortable table header with direction indicator."""
        is_active = current_sort == sort_key
        # Toggle direction: if currently ASC, next click is DESC
        next_direction = "desc" if (is_active and current_direction == "asc") else "asc"

        # Determine indicator
        if is_active:
            indicator = "↑" if current_direction == "asc" else "↓"
        else:
            indicator = "↕"

        align_class = {
            "left": "",
            "center": "text-center",
            "right": "text-right",
        }.get(align, "")

        # Build hx-vals with status filter if present
        hx_vals_dict = {"sort": sort_key, "direction": next_direction}
        if status_filter is not None:
            hx_vals_dict["status"] = status_filter.value

        import json
        hx_vals = json.dumps(hx_vals_dict)

        with tag.th(
            classes=f"cursor-pointer hover:bg-base-300 {align_class}",
            **{
<<<<<<< HEAD
                "hx-get": "/backoffice/organizations-v2",
                "hx-vals": hx_vals,
=======
                "hx-get": str(request.url_for("organizations-v2:list")),
                "hx-vals": f'{{"sort": "{sort_key}", "direction": "{next_direction}"}}',
>>>>>>> 4c10cc4b
                "hx-target": "#org-list",
                "hx-include": "#filter-form",
            },
        ):
            justify = {
                "left": "justify-start",
                "center": "justify-center",
                "right": "justify-end",
            }.get(align, "justify-start")

            with tag.div(classes=f"flex items-center gap-1 {justify}"):
                text(label)
                indicator_opacity = "opacity-100" if is_active else "opacity-50"
                with tag.span(classes=f"text-xs {indicator_opacity}"):
                    text(indicator)

        yield

    @contextlib.contextmanager
    def organization_row(
        self, request: Request, org: Organization, show_quick_actions: bool = False
    ) -> Generator[None]:
        """Render a single organization row in the table."""
        days_in_status = self.calculate_days_in_status(org)
        needs_attention = self.is_needs_attention(org)

        # Row classes based on status/attention
        row_class = "hover:bg-base-100"
        if needs_attention:
            row_class += " bg-error/5"

        with tag.tr(classes=row_class):
            # Organization name and status
            with tag.td(classes="py-4"):
                with tag.div(classes="flex flex-col gap-1"):
                    with tag.a(
                        href=str(
                            request.url_for(
                                "organizations-v2:detail", organization_id=org.id
                            )
                        ),
                        classes="font-semibold hover:underline flex items-center gap-2",
                    ):
                        text(org.name)
                        with status_badge(org.status):
                            pass
                    with tag.div(classes="text-xs text-base-content/60 font-mono"):
                        text(org.slug)
                    # Appeal indicator
                    if (
                        org.review
                        and org.review.appeal_submitted_at
                        and not org.review.appeal_reviewed_at
                    ):
                        with tag.span(classes="badge badge-info badge-xs mt-1"):
                            text("Appeal Pending")

            # Email
            with tag.td(classes="text-sm"):
                if org.email:
                    with tag.span(classes="font-mono text-xs"):
                        text(org.email)
                else:
                    with tag.span(classes="text-base-content/40"):
                        text("—")

            # Country
            with tag.td(classes="text-sm"):
                if org.account and org.account.country:
                    text(org.account.country)
                else:
                    with tag.span(classes="text-base-content/40"):
                        text("—")

            # Created
            with tag.td(classes="text-sm"):
                days_old = (datetime.now(UTC) - org.created_at).days
                text(f"{days_old}d ago")

            # Days in status
            with tag.td(classes="text-sm font-semibold text-center"):
                text(f"{days_in_status}d")

            # Risk score
            with tag.td(classes="text-sm text-center"):
                if org.review and org.review.risk_score is not None:
                    risk = org.review.risk_score
                    if risk >= 75:
                        color = "text-error"
                    elif risk >= 50:
                        color = "text-warning"
                    else:
                        color = "text-success"
                    with tag.span(classes=f"font-bold {color}"):
                        text(str(risk))
                else:
                    with tag.span(classes="text-base-content/40"):
                        text("—")

            # Next review
            with tag.td(classes="text-sm text-right"):
                if org.next_review_threshold:
                    text(f"${org.next_review_threshold / 100:,.0f}")
                else:
                    with tag.span(classes="text-base-content/40"):
                        text("—")

            # Actions
            with tag.td(classes="text-right"):
                if show_quick_actions:
                    with tag.div(classes="flex gap-2 justify-end"):
                        with button(
                            variant="secondary",
                            size="sm",
                            outline=True,
                            hx_post=str(
                                request.url_for(
                                    "organizations-v2:approve", organization_id=org.id
                                )
                            )
                            + "?threshold=25000",
                            hx_confirm="Approve with $250 threshold?",
                        ):
                            text("Approve")
                        with button(
                            variant="secondary",
                            size="sm",
                            outline=True,
                            hx_get=str(
                                request.url_for(
                                    "organizations-v2:deny_dialog",
                                    organization_id=org.id,
                                )
                            ),
                            hx_target="#modal",
                        ):
                            text("Deny")
                else:
                    with tag.a(
                        href=str(
                            request.url_for(
                                "organizations-v2:detail", organization_id=org.id
                            )
                        ),
                        classes="btn btn-ghost btn-sm",
                    ):
                        text("View →")

        yield

    @contextlib.contextmanager
    def render(
        self,
        request: Request,
        organizations: list[Organization],
        status_filter: OrganizationStatus | None,
        status_counts: dict[OrganizationStatus, int],
        page: int,
        has_more: bool,
        current_sort: str = "priority",
        current_direction: str = "asc",
    ) -> Generator[None]:
        """Render the complete list view."""

        # Page header
        with tag.div(classes="flex items-center justify-between mb-8"):
            with tag.h1(classes="text-3xl font-bold"):
                text("Organizations")
            with action_bar(position="right"):
                with button(
                    variant="primary",
                    hx_get=str(request.url_for("organizations-v2:list")) + "/new",
                    hx_target="#modal",
                ):
                    text("+ Create Thread")

        # Status tabs
        tabs = [
            Tab(
                label="All",
                url=str(request.url_for("organizations-v2:list")),
                active=status_filter is None,
                count=sum(status_counts.values()),
            ),
            Tab(
                label="Under Review",
                url=str(request.url_for("organizations-v2:list"))
                + "?status=under_review",
                active=status_filter == OrganizationStatus.UNDER_REVIEW,
                count=status_counts.get(OrganizationStatus.UNDER_REVIEW, 0),
                badge_variant="warning",
            ),
            Tab(
                label="Active",
                url=str(request.url_for("organizations-v2:list")) + "?status=active",
                active=status_filter == OrganizationStatus.ACTIVE,
                count=status_counts.get(OrganizationStatus.ACTIVE, 0),
                badge_variant="success",
            ),
            Tab(
                label="Denied",
                url=str(request.url_for("organizations-v2:list")) + "?status=denied",
                active=status_filter == OrganizationStatus.DENIED,
                count=status_counts.get(OrganizationStatus.DENIED, 0),
                badge_variant="error",
            ),
        ]

        with tab_nav(tabs):
            pass

        # Search and filters section
        with tag.div(classes="my-6"):
            with tag.form(
                id="filter-form",
                classes="space-y-4",
                hx_get=str(request.url_for("organizations-v2:list")),
                hx_trigger="submit, change from:.filter-select",
                hx_target="#org-list",
            ):
                # Search bar with filter toggle
                with tag.div(classes="flex gap-3"):
                    # Search input
                    with tag.div(classes="flex-1"):
                        with tag.input(
                            type="search",
                            placeholder="Search organizations by name, slug, or email...",
                            classes="input input-bordered w-full",
                            name="q",
                            **{"hx-trigger": "keyup changed delay:300ms"},
                        ):
                            pass

                    # Advanced filters toggle button
                    with tag.button(
                        type="button",
                        id="filter-toggle-btn",
                        classes="btn btn-outline gap-2",
                        **{"_": "on click toggle .hidden on #advanced-filters"},
                    ):
                        with tag.svg(
                            xmlns="http://www.w3.org/2000/svg",
                            classes="h-5 w-5",
                            fill="none",
                            viewBox="0 0 24 24",
                            stroke="currentColor",
                        ):
                            with tag.path(
                                **{
                                    "stroke-linecap": "round",
                                    "stroke-linejoin": "round",
                                    "stroke-width": "2",
                                    "d": "M3 4a1 1 0 011-1h16a1 1 0 011 1v2.586a1 1 0 01-.293.707l-6.414 6.414a1 1 0 00-.293.707V17l-4 4v-6.586a1 1 0 00-.293-.707L3.293 7.293A1 1 0 013 6.586V4z",
                                }
                            ):
                                pass
                        text("Filters")

                    # Clear all button
                    with tag.button(
                        type="button",
                        id="clear-filters-btn",
                        classes="btn btn-ghost",
                        **{
                            "_": "on click set value of <input.filter-input/> to '' then set value of <select.filter-select/> to '' then trigger submit on #filter-form"
                        },
                    ):
                        text("Clear")

                # Advanced filters (hidden by default)
                with tag.div(
                    id="advanced-filters",
                    classes="hidden mt-4 p-4 bg-base-200 rounded-lg",
                ):
                    with tag.div(classes="space-y-3"):
                        # Row 1: Basic filters
                        with tag.div(classes="grid grid-cols-1 md:grid-cols-3 gap-3"):
                            # Country filter
                            with tag.div():
                                with tag.label(classes="label"):
                                    with tag.span(
                                        classes="label-text text-xs font-semibold"
                                    ):
                                        text("Country")
                                with tag.select(
                                    classes="select select-bordered select-sm w-full filter-select",
                                    name="country",
                                ):
                                    with tag.option(value=""):
                                        text("All Countries")
                                    for country in [
                                        "US",
                                        "GB",
                                        "CA",
                                        "DE",
                                        "FR",
                                        "ES",
                                        "IT",
                                        "NL",
                                        "SE",
                                        "NO",
                                        "DK",
                                        "FI",
                                    ]:
                                        with tag.option(value=country):
                                            text(country)

                            # Risk filter
                            with tag.div():
                                with tag.label(classes="label"):
                                    with tag.span(
                                        classes="label-text text-xs font-semibold"
                                    ):
                                        text("Risk Level")
                                with tag.select(
                                    classes="select select-bordered select-sm w-full filter-select",
                                    name="risk_level",
                                ):
                                    with tag.option(value=""):
                                        text("All Risk Levels")
                                    with tag.option(value="high"):
                                        text("High (≥75)")
                                    with tag.option(value="medium"):
                                        text("Medium (50-74)")
                                    with tag.option(value="low"):
                                        text("Low (<50)")
                                    with tag.option(value="unscored"):
                                        text("Unscored")

                            # Days in status
                            with tag.div():
                                with tag.label(classes="label"):
                                    with tag.span(
                                        classes="label-text text-xs font-semibold"
                                    ):
                                        text("Days in Status")
                                with tag.select(
                                    classes="select select-bordered select-sm w-full filter-select",
                                    name="days_in_status",
                                ):
                                    with tag.option(value=""):
                                        text("Any Duration")
                                    with tag.option(value="1"):
                                        text(">1 day")
                                    with tag.option(value="3"):
                                        text(">3 days")
                                    with tag.option(value="7"):
                                        text(">7 days")
                                    with tag.option(value="30"):
                                        text(">30 days")

                        # Row 2: Appeal filter
                        with tag.div(classes="grid grid-cols-1 md:grid-cols-3 gap-3"):
                            # Has appeal
                            with tag.div():
                                with tag.label(classes="label"):
                                    with tag.span(
                                        classes="label-text text-xs font-semibold"
                                    ):
                                        text("Appeal Status")
                                with tag.select(
                                    classes="select select-bordered select-sm w-full filter-select",
                                    name="has_appeal",
                                ):
                                    with tag.option(value=""):
                                        text("All")
                                    with tag.option(value="pending"):
                                        text("Pending Appeal")
                                    with tag.option(value="reviewed"):
                                        text("Reviewed")
                                    with tag.option(value="none"):
                                        text("No Appeal")

        # Organization table
        with tag.div(id="org-list", classes="overflow-x-auto"):
            if not organizations:
                with empty_state(
                    "No Organizations Found",
                    "No organizations match your current filters.",
                ):
                    pass
            else:
                # Separate needs attention from regular
                needs_attention = [
                    org for org in organizations if self.is_needs_attention(org)
                ]
                regular_orgs = [
                    org for org in organizations if not self.is_needs_attention(org)
                ]

                # Needs attention table
                if needs_attention and status_filter is None:
                    with tag.div(classes="mb-8"):
                        with tag.h2(
                            classes="text-xl font-bold mb-4 flex items-center gap-3"
                        ):
                            text("Needs Attention")
                            with tag.span(classes="badge badge-error badge-lg"):
                                text(str(len(needs_attention)))

                        with tag.table(classes="table table-zebra w-full"):
                            with tag.thead():
                                with tag.tr():
                                    with self.sortable_header(
                                        request,
                                        "Organization",
                                        "name",
                                        current_sort,
                                        current_direction,
                                        status_filter=status_filter,
                                    ):
                                        pass

                                    with tag.th():
                                        text("Email")

                                    with self.sortable_header(
                                        request,
                                        "Country",
                                        "country",
                                        current_sort,
                                        current_direction,
                                        status_filter=status_filter,
                                    ):
                                        pass

                                    with self.sortable_header(
                                        request,
                                        "Created",
                                        "created",
                                        current_sort,
                                        current_direction,
                                        status_filter=status_filter,
                                    ):
                                        pass

                                    with self.sortable_header(
                                        request,
                                        "In Status",
                                        "status_duration",
                                        current_sort,
                                        current_direction,
                                        "center",
                                        status_filter=status_filter,
                                    ):
                                        pass

                                    with self.sortable_header(
                                        request,
                                        "Risk",
                                        "risk",
                                        current_sort,
                                        current_direction,
                                        "center",
                                        status_filter=status_filter,
                                    ):
                                        pass

                                    with self.sortable_header(
                                        request,
                                        "Next Review",
                                        "next_review",
                                        current_sort,
                                        current_direction,
                                        "right",
                                        status_filter=status_filter,
                                    ):
                                        pass

                                    with tag.th(classes="text-right"):
                                        text("Actions")

                            with tag.tbody():
                                for org in needs_attention:
                                    with self.organization_row(
                                        request, org, show_quick_actions=True
                                    ):
                                        pass

                    # Divider
                    with tag.div(classes="divider my-8"):
                        text("All Organizations")

                # Regular organizations table
                if regular_orgs or status_filter is not None:
                    with tag.table(classes="table table-zebra w-full"):
                        with tag.thead():
                            with tag.tr():
                                with self.sortable_header(
                                    request,
                                    "Organization",
                                    "name",
                                    current_sort,
                                    current_direction,
                                    status_filter=status_filter,
                                ):
                                    pass

                                with tag.th():
                                    text("Email")

                                with self.sortable_header(
                                    request,
                                    "Country",
                                    "country",
                                    current_sort,
                                    current_direction,
                                    status_filter=status_filter,
                                ):
                                    pass

                                with self.sortable_header(
                                    request,
                                    "Created",
                                    "created",
                                    current_sort,
                                    current_direction,
                                    status_filter=status_filter,
                                ):
                                    pass

                                with self.sortable_header(
                                    request,
                                    "In Status",
                                    "status_duration",
                                    current_sort,
                                    current_direction,
                                    "center",
                                    status_filter=status_filter,
                                ):
                                    pass

                                with self.sortable_header(
                                    request,
                                    "Risk",
                                    "risk",
                                    current_sort,
                                    current_direction,
                                    "center",
                                    status_filter=status_filter,
                                ):
                                    pass

                                with self.sortable_header(
                                    request,
                                    "Next Review",
                                    "next_review",
                                    current_sort,
                                    current_direction,
                                    "right",
                                    status_filter=status_filter,
                                ):
                                    pass

                                with tag.th(classes="text-right"):
                                    text("Actions")

                        with tag.tbody():
                            display_orgs = (
                                regular_orgs if status_filter is None else organizations
                            )
                            for org in display_orgs:
                                with self.organization_row(request, org):
                                    pass

                # Pagination
                if has_more:
                    with tag.div(classes="flex justify-center mt-6"):
                        with button(
                            variant="secondary",
                            hx_get=str(request.url_for("organizations-v2:list"))
                            + f"?page={page + 1}",
                            hx_target="#org-list",
                            hx_swap="beforeend",
                        ):
                            text("Load More")

        yield

    @contextlib.contextmanager
    def render_table_only(
        self,
        request: Request,
        organizations: list[Organization],
        status_filter: OrganizationStatus | None,
        status_counts: dict[OrganizationStatus, int],
        page: int,
        has_more: bool,
        current_sort: str = "priority",
        current_direction: str = "asc",
    ) -> Generator[None]:
        """Render only the organization table (for HTMX updates)."""

        # Organization table
        with tag.div(id="org-list", classes="overflow-x-auto"):
            if not organizations:
                with empty_state(
                    "No Organizations Found",
                    "No organizations match your current filters.",
                ):
                    pass
            else:
                # Separate needs attention from regular
                needs_attention = [
                    org for org in organizations if self.is_needs_attention(org)
                ]
                regular_orgs = [
                    org for org in organizations if not self.is_needs_attention(org)
                ]

                # Needs attention table
                if needs_attention and status_filter is None:
                    with tag.div(classes="mb-8"):
                        with tag.h2(
                            classes="text-xl font-bold mb-4 flex items-center gap-3"
                        ):
                            text("Needs Attention")
                            with tag.span(classes="badge badge-error badge-lg"):
                                text(str(len(needs_attention)))

                        with tag.table(classes="table table-zebra w-full"):
                            with tag.thead():
                                with tag.tr():
                                    with self.sortable_header(
                                        request,
                                        "Organization",
                                        "name",
                                        current_sort,
                                        current_direction,
                                        status_filter=status_filter,
                                    ):
                                        pass

                                    with tag.th():
                                        text("Email")

                                    with self.sortable_header(
                                        request,
                                        "Country",
                                        "country",
                                        current_sort,
                                        current_direction,
                                        status_filter=status_filter,
                                    ):
                                        pass

                                    with self.sortable_header(
                                        request,
                                        "Created",
                                        "created",
                                        current_sort,
                                        current_direction,
                                        status_filter=status_filter,
                                    ):
                                        pass

                                    with self.sortable_header(
                                        request,
                                        "In Status",
                                        "status_duration",
                                        current_sort,
                                        current_direction,
                                        "center",
                                        status_filter=status_filter,
                                    ):
                                        pass

                                    with self.sortable_header(
                                        request,
                                        "Risk",
                                        "risk",
                                        current_sort,
                                        current_direction,
                                        "center",
                                        status_filter=status_filter,
                                    ):
                                        pass

                                    with self.sortable_header(
                                        request,
                                        "Next Review",
                                        "next_review",
                                        current_sort,
                                        current_direction,
                                        "right",
                                        status_filter=status_filter,
                                    ):
                                        pass

                                    with tag.th(classes="text-right"):
                                        text("Actions")

                            with tag.tbody():
                                for org in needs_attention:
                                    with self.organization_row(
                                        request, org, show_quick_actions=True
                                    ):
                                        pass

                    # Divider
                    with tag.div(classes="divider my-8"):
                        text("All Organizations")

                # Regular organizations table
                if regular_orgs or status_filter is not None:
                    with tag.table(classes="table table-zebra w-full"):
                        with tag.thead():
                            with tag.tr():
                                with self.sortable_header(
                                    request,
                                    "Organization",
                                    "name",
                                    current_sort,
                                    current_direction,
                                    status_filter=status_filter,
                                ):
                                    pass

                                with tag.th():
                                    text("Email")

                                with self.sortable_header(
                                    request,
                                    "Country",
                                    "country",
                                    current_sort,
                                    current_direction,
                                    status_filter=status_filter,
                                ):
                                    pass

                                with self.sortable_header(
                                    request,
                                    "Created",
                                    "created",
                                    current_sort,
                                    current_direction,
                                    status_filter=status_filter,
                                ):
                                    pass

                                with self.sortable_header(
                                    request,
                                    "In Status",
                                    "status_duration",
                                    current_sort,
                                    current_direction,
                                    "center",
                                    status_filter=status_filter,
                                ):
                                    pass

                                with self.sortable_header(
                                    request,
                                    "Risk",
                                    "risk",
                                    current_sort,
                                    current_direction,
                                    "center",
                                    status_filter=status_filter,
                                ):
                                    pass

                                with self.sortable_header(
                                    request,
                                    "Next Review",
                                    "next_review",
                                    current_sort,
                                    current_direction,
                                    "right",
                                    status_filter=status_filter,
                                ):
                                    pass

                                with tag.th(classes="text-right"):
                                    text("Actions")

                        with tag.tbody():
                            display_orgs = (
                                regular_orgs if status_filter is None else organizations
                            )
                            for org in display_orgs:
                                with self.organization_row(request, org):
                                    pass

                # Pagination
                if has_more:
                    with tag.div(classes="flex justify-center mt-6"):
                        with button(
                            variant="secondary",
                            hx_get=str(request.url_for("organizations-v2:list"))
                            + f"?page={page + 1}",
                            hx_target="#org-list",
                            hx_swap="beforeend",
                        ):
                            text("Load More")

        yield


__all__ = ["OrganizationListView"]<|MERGE_RESOLUTION|>--- conflicted
+++ resolved
@@ -106,13 +106,8 @@
         with tag.th(
             classes=f"cursor-pointer hover:bg-base-300 {align_class}",
             **{
-<<<<<<< HEAD
-                "hx-get": "/backoffice/organizations-v2",
-                "hx-vals": hx_vals,
-=======
                 "hx-get": str(request.url_for("organizations-v2:list")),
                 "hx-vals": f'{{"sort": "{sort_key}", "direction": "{next_direction}"}}',
->>>>>>> 4c10cc4b
                 "hx-target": "#org-list",
                 "hx-include": "#filter-form",
             },
