--- conflicted
+++ resolved
@@ -1,13 +1,8 @@
 import contextlib
 import typing
 import uuid
-<<<<<<< HEAD
-from collections.abc import AsyncIterator, Sequence
+from collections.abc import AsyncGenerator, AsyncIterator, Sequence
 from datetime import timedelta
-=======
-from collections.abc import AsyncGenerator, AsyncIterator, Sequence
->>>>>>> c65acb22
-
 import stripe as stripe_lib
 import structlog
 from pydantic import ValidationError as PydanticValidationError
