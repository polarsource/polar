--- conflicted
+++ resolved
@@ -38,14 +38,6 @@
 from polar.postgres import AsyncSession, get_db_session
 from polar.transaction.repository import PaymentTransactionRepository
 from polar.user.repository import UserRepository
-<<<<<<< HEAD
-from polar.web_backoffice.components.account_review._payment_verdict import (
-    PaymentVerdict,
-)
-from polar.web_backoffice.components.account_review._setup_verdict import (
-    SetupVerdict,
-    check_domain_match,
-=======
 from polar.user_organization.service import (
     CannotRemoveOrganizationAdmin,
     UserNotMemberOfOrganization,
@@ -55,7 +47,13 @@
 )
 from polar.user_organization.service import (
     user_organization as user_organization_service,
->>>>>>> 8e8ffc6e
+)
+from polar.web_backoffice.components.account_review._payment_verdict import (
+    PaymentVerdict,
+)
+from polar.web_backoffice.components.account_review._setup_verdict import (
+    SetupVerdict,
+    check_domain_match,
 )
 
 from ..components import accordion, button, datatable, description_list, input, modal
