import uuid
from types import SimpleNamespace
from typing import Any
<<<<<<< HEAD
from unittest.mock import AsyncMock, MagicMock
from datetime import timedelta
=======
from unittest.mock import ANY, AsyncMock, MagicMock
>>>>>>> ece8c5ad

import pytest
import pytest_asyncio
import stripe as stripe_lib
from pydantic import HttpUrl, ValidationError
from pytest_mock import MockerFixture
from sqlalchemy.orm import joinedload

from polar.auth.models import Anonymous, AuthSubject
from polar.checkout.schemas import (
    CheckoutConfirmStripe,
    CheckoutCreatePublic,
    CheckoutPriceCreate,
    CheckoutProductCreate,
    CheckoutProductsCreate,
    CheckoutUpdate,
    CheckoutUpdatePublic,
)
from polar.checkout.service import (
    AlreadyActiveSubscriptionError,
    NotConfirmedCheckout,
    NotOpenCheckout,
<<<<<<< HEAD
    PaymentDoesNotExist,
    PaymentRequired,
    ExpiredCheckoutError,
=======
>>>>>>> ece8c5ad
)
from polar.checkout.service import checkout as checkout_service
from polar.customer_session.service import customer_session as customer_session_service
from polar.discount.repository import DiscountRedemptionRepository
from polar.discount.service import discount as discount_service
from polar.enums import PaymentProcessor, SubscriptionRecurringInterval
from polar.exceptions import PolarRequestValidationError
from polar.integrations.stripe.schemas import ProductType
from polar.integrations.stripe.service import StripeService
from polar.kit.address import Address
from polar.kit.tax import (
    IncompleteTaxLocation,
    TaxabilityReason,
    TaxIDFormat,
    calculate_tax,
)
from polar.locker import Locker
from polar.models import (
    Checkout,
    CheckoutProduct,
    Customer,
    Discount,
    DiscountRedemption,
    Organization,
    Payment,
    Product,
    User,
    UserOrganization,
)
from polar.models.checkout import CheckoutStatus
from polar.models.custom_field import CustomFieldType
from polar.models.discount import DiscountDuration, DiscountType
from polar.models.order import OrderBillingReason
from polar.models.product_price import (
    ProductPriceCustom,
    ProductPriceFixed,
    ProductPriceFree,
)
from polar.models.subscription import SubscriptionStatus
from polar.order.service import OrderService
from polar.postgres import AsyncSession
from polar.product.guard import is_fixed_price, is_metered_price
from polar.subscription.service import SubscriptionService
from tests.fixtures.auth import AuthSubjectFixture
from tests.fixtures.database import SaveFixture
from tests.fixtures.random_objects import (
    create_active_subscription,
    create_checkout,
    create_checkout_link,
    create_custom_field,
    create_customer,
    create_discount,
    create_product,
    create_product_price_fixed,
    create_subscription,
)
from polar.kit.utils import utc_now
from polar.exceptions import ResourceNotFound


@pytest.fixture(autouse=True)
def stripe_service_mock(mocker: MockerFixture) -> MagicMock:
    mock = MagicMock(spec=StripeService)
    mocker.patch("polar.checkout.service.stripe_service", new=mock)
    return mock


@pytest.fixture(autouse=True)
def subscription_service_mock(mocker: MockerFixture) -> MagicMock:
    mock = MagicMock(spec=SubscriptionService)
    mocker.patch("polar.checkout.service.subscription_service", new=mock)
    return mock


@pytest.fixture(autouse=True)
def order_service_mock(mocker: MockerFixture) -> MagicMock:
    mock = MagicMock(spec=OrderService)
    mocker.patch("polar.checkout.service.order_service", new=mock)
    return mock


@pytest.fixture(autouse=True)
def calculate_tax_mock(mocker: MockerFixture) -> AsyncMock:
    mock = AsyncMock(spec=calculate_tax)
    mocker.patch("polar.checkout.service.calculate_tax", new=mock)
    mock.return_value = {"processor_id": "TAX_PROCESSOR_ID", "amount": 0}
    return mock


@pytest_asyncio.fixture
async def checkout_one_time_fixed(
    save_fixture: SaveFixture, product_one_time: Product
) -> Checkout:
    return await create_checkout(save_fixture, products=[product_one_time])


@pytest_asyncio.fixture
async def checkout_one_time_custom(
    save_fixture: SaveFixture, product_one_time_custom_price: Product
) -> Checkout:
    return await create_checkout(save_fixture, products=[product_one_time_custom_price])


@pytest_asyncio.fixture
async def checkout_one_time_free(
    save_fixture: SaveFixture, product_one_time_free_price: Product
) -> Checkout:
    return await create_checkout(save_fixture, products=[product_one_time_free_price])


@pytest_asyncio.fixture
async def checkout_recurring_fixed(
    save_fixture: SaveFixture, product: Product
) -> Checkout:
    return await create_checkout(save_fixture, products=[product])


@pytest_asyncio.fixture
async def checkout_recurring_free(
    save_fixture: SaveFixture, product_recurring_free_price: Product
) -> Checkout:
    return await create_checkout(save_fixture, products=[product_recurring_free_price])


@pytest_asyncio.fixture
async def checkout_confirmed_one_time(
    save_fixture: SaveFixture, product_one_time: Product
) -> Checkout:
    return await create_checkout(
        save_fixture, products=[product_one_time], status=CheckoutStatus.confirmed
    )


@pytest_asyncio.fixture
async def checkout_confirmed_recurring(
    save_fixture: SaveFixture, product: Product
) -> Checkout:
    return await create_checkout(
        save_fixture, products=[product], status=CheckoutStatus.confirmed
    )


@pytest_asyncio.fixture
async def checkout_confirmed_recurring_upgrade(
    save_fixture: SaveFixture,
    product: Product,
    product_recurring_free_price: Product,
    customer: Customer,
) -> Checkout:
    subscription = await create_subscription(
        save_fixture, product=product_recurring_free_price, customer=customer
    )
    return await create_checkout(
        save_fixture,
        products=[product],
        status=CheckoutStatus.confirmed,
        subscription=subscription,
    )


@pytest_asyncio.fixture
async def checkout_discount_percentage_100(
    save_fixture: SaveFixture, product: Product, discount_percentage_100: Discount
) -> Checkout:
    return await create_checkout(
        save_fixture,
        products=[product],
        status=CheckoutStatus.open,
        discount=discount_percentage_100,
    )


@pytest_asyncio.fixture
async def product_custom_fields(
    save_fixture: SaveFixture, organization: Organization
) -> Product:
    text_field = await create_custom_field(
        save_fixture, type=CustomFieldType.text, slug="text", organization=organization
    )
    select_field = await create_custom_field(
        save_fixture,
        type=CustomFieldType.select,
        slug="select",
        organization=organization,
        properties={
            "options": [{"value": "a", "label": "A"}, {"value": "b", "label": "B"}],
        },
    )
    return await create_product(
        save_fixture,
        organization=organization,
        recurring_interval=SubscriptionRecurringInterval.month,
        attached_custom_fields=[(text_field, False), (select_field, True)],
    )


@pytest_asyncio.fixture
async def checkout_custom_fields(
    save_fixture: SaveFixture, product_custom_fields: Product
) -> Checkout:
    return await create_checkout(save_fixture, products=[product_custom_fields])


@pytest_asyncio.fixture
async def product_tax_not_applicable(
    save_fixture: SaveFixture, organization: Organization
) -> Product:
    return await create_product(
        save_fixture,
        organization=organization,
        recurring_interval=SubscriptionRecurringInterval.month,
        is_tax_applicable=False,
    )


@pytest_asyncio.fixture
async def checkout_tax_not_applicable(
    save_fixture: SaveFixture, product_tax_not_applicable: Product
) -> Checkout:
    return await create_checkout(save_fixture, products=[product_tax_not_applicable])


@pytest.mark.asyncio
class TestCreate:
    @pytest.mark.auth
    async def test_not_existing_price(
        self, session: AsyncSession, auth_subject: AuthSubject[User]
    ) -> None:
        with pytest.raises(PolarRequestValidationError):
            await checkout_service.create(
                session,
                CheckoutPriceCreate(
                    product_price_id=uuid.uuid4(),
                ),
                auth_subject,
            )

    @pytest.mark.auth(
        AuthSubjectFixture(subject="user_second"),
        AuthSubjectFixture(subject="organization_second"),
    )
    async def test_not_writable_price(
        self,
        session: AsyncSession,
        auth_subject: AuthSubject[User | Organization],
        product_one_time: Product,
    ) -> None:
        with pytest.raises(PolarRequestValidationError):
            await checkout_service.create(
                session,
                CheckoutPriceCreate(
                    product_price_id=product_one_time.prices[0].id,
                ),
                auth_subject,
            )

    @pytest.mark.auth(
        AuthSubjectFixture(subject="user"),
        AuthSubjectFixture(subject="organization"),
    )
    async def test_archived_price(
        self,
        save_fixture: SaveFixture,
        session: AsyncSession,
        auth_subject: AuthSubject[User | Organization],
        user_organization: UserOrganization,
        product_one_time: Product,
    ) -> None:
        price = await create_product_price_fixed(
            save_fixture,
            product=product_one_time,
            is_archived=True,
        )
        with pytest.raises(PolarRequestValidationError):
            await checkout_service.create(
                session,
                CheckoutPriceCreate(product_price_id=price.id),
                auth_subject,
            )

    @pytest.mark.auth(
        AuthSubjectFixture(subject="user"),
        AuthSubjectFixture(subject="organization"),
    )
    async def test_archived_product(
        self,
        save_fixture: SaveFixture,
        session: AsyncSession,
        auth_subject: AuthSubject[User | Organization],
        user_organization: UserOrganization,
        product_one_time: Product,
    ) -> None:
        product_one_time.is_archived = True
        await save_fixture(product_one_time)
        with pytest.raises(PolarRequestValidationError):
            await checkout_service.create(
                session,
                CheckoutPriceCreate(
                    product_price_id=product_one_time.prices[0].id,
                ),
                auth_subject,
            )

    @pytest.mark.auth(
        AuthSubjectFixture(subject="user"),
        AuthSubjectFixture(subject="organization"),
    )
    @pytest.mark.parametrize("amount", [500, 10000])
    async def test_amount_invalid_limits(
        self,
        amount: int,
        save_fixture: SaveFixture,
        session: AsyncSession,
        auth_subject: AuthSubject[User | Organization],
        user_organization: UserOrganization,
        product_one_time_custom_price: Product,
    ) -> None:
        price = product_one_time_custom_price.prices[0]
        assert isinstance(price, ProductPriceCustom)
        price.minimum_amount = 1000
        price.maximum_amount = 5000
        await save_fixture(price)

        with pytest.raises(PolarRequestValidationError):
            await checkout_service.create(
                session,
                CheckoutPriceCreate(
                    product_price_id=product_one_time_custom_price.prices[0].id,
                    amount=amount,
                ),
                auth_subject,
            )

    @pytest.mark.auth(
        AuthSubjectFixture(subject="user"),
        AuthSubjectFixture(subject="organization"),
    )
    @pytest.mark.parametrize(
        "payload",
        (
            {"customer_tax_id": "123"},
            {"customer_billing_address": {"country": "FR"}, "customer_tax_id": "123"},
        ),
    )
    async def test_invalid_tax_id(
        self,
        payload: dict[str, Any],
        session: AsyncSession,
        auth_subject: AuthSubject[User | Organization],
        user_organization: UserOrganization,
        product_one_time: Product,
    ) -> None:
        price = product_one_time.prices[0]
        assert isinstance(price, ProductPriceFixed)

        with pytest.raises(PolarRequestValidationError):
            await checkout_service.create(
                session,
                CheckoutPriceCreate.model_validate(
                    {
                        "payment_processor": PaymentProcessor.stripe,
                        "product_price_id": price.id,
                        **payload,
                    }
                ),
                auth_subject,
            )

    @pytest.mark.auth(
        AuthSubjectFixture(subject="user"),
        AuthSubjectFixture(subject="organization"),
    )
    async def test_invalid_not_existing_subscription(
        self,
        session: AsyncSession,
        auth_subject: AuthSubject[User | Organization],
        user_organization: UserOrganization,
        product: Product,
    ) -> None:
        price = product.prices[0]
        assert isinstance(price, ProductPriceFixed)

        with pytest.raises(PolarRequestValidationError):
            await checkout_service.create(
                session,
                CheckoutPriceCreate(
                    product_price_id=price.id,
                    subscription_id=uuid.uuid4(),
                    metadata={"key": "value"},
                ),
                auth_subject,
            )

    @pytest.mark.auth(
        AuthSubjectFixture(subject="user"),
        AuthSubjectFixture(subject="organization"),
    )
    async def test_invalid_not_existing_discount(
        self,
        session: AsyncSession,
        auth_subject: AuthSubject[User | Organization],
        user_organization: UserOrganization,
        product: Product,
    ) -> None:
        price = product.prices[0]
        assert isinstance(price, ProductPriceFixed)

        with pytest.raises(PolarRequestValidationError):
            await checkout_service.create(
                session,
                CheckoutPriceCreate(
                    product_price_id=price.id,
                    discount_id=uuid.uuid4(),
                ),
                auth_subject,
            )

    @pytest.mark.auth(
        AuthSubjectFixture(subject="user"),
        AuthSubjectFixture(subject="organization"),
    )
    async def test_invalid_not_applicable_discount(
        self,
        session: AsyncSession,
        auth_subject: AuthSubject[User | Organization],
        user_organization: UserOrganization,
        product_one_time_free_price: Product,
        discount_fixed_once: Discount,
    ) -> None:
        price = product_one_time_free_price.prices[0]
        assert isinstance(price, ProductPriceFree)

        with pytest.raises(PolarRequestValidationError):
            await checkout_service.create(
                session,
                CheckoutPriceCreate(
                    product_price_id=price.id,
                    discount_id=discount_fixed_once.id,
                ),
                auth_subject,
            )

    @pytest.mark.auth(
        AuthSubjectFixture(subject="user"),
        AuthSubjectFixture(subject="organization"),
    )
    async def test_invalid_upgrade_paid_subscription(
        self,
        save_fixture: SaveFixture,
        session: AsyncSession,
        auth_subject: AuthSubject[User | Organization],
        user_organization: UserOrganization,
        product: Product,
        product_second: Product,
        customer: Customer,
    ) -> None:
        subscription = await create_subscription(
            save_fixture, product=product, customer=customer
        )

        with pytest.raises(PolarRequestValidationError):
            await checkout_service.create(
                session,
                CheckoutProductsCreate(
                    products=[product_second.id],
                    subscription_id=subscription.id,
                    metadata={"key": "value"},
                ),
                auth_subject,
            )

    @pytest.mark.auth(
        AuthSubjectFixture(subject="user"),
        AuthSubjectFixture(subject="organization"),
    )
    @pytest.mark.parametrize("amount", [None, 4242])
    async def test_valid_fixed_price(
        self,
        amount: int | None,
        session: AsyncSession,
        auth_subject: AuthSubject[User | Organization],
        user_organization: UserOrganization,
        product_one_time: Product,
    ) -> None:
        price = product_one_time.prices[0]
        assert isinstance(price, ProductPriceFixed)
        checkout = await checkout_service.create(
            session,
            CheckoutPriceCreate(
                product_price_id=price.id,
                amount=amount,
                metadata={"key": "value"},
            ),
            auth_subject,
        )

        assert checkout.product_price == price
        assert checkout.product == product_one_time
        assert checkout.products == [product_one_time]
        assert checkout.amount == price.price_amount
        assert checkout.currency == price.price_currency
        assert checkout.user_metadata == {"key": "value"}

    @pytest.mark.auth(
        AuthSubjectFixture(subject="user"),
        AuthSubjectFixture(subject="organization"),
    )
    @pytest.mark.parametrize("amount", [None, 4242])
    async def test_valid_free_price(
        self,
        amount: int | None,
        session: AsyncSession,
        auth_subject: AuthSubject[User | Organization],
        user_organization: UserOrganization,
        product_one_time_free_price: Product,
    ) -> None:
        price = product_one_time_free_price.prices[0]
        assert isinstance(price, ProductPriceFree)
        checkout = await checkout_service.create(
            session,
            CheckoutPriceCreate(
                product_price_id=price.id,
                amount=amount,
                metadata={"key": "value"},
            ),
            auth_subject,
        )

        assert checkout.product_price == price
        assert checkout.product == product_one_time_free_price
        assert checkout.products == [product_one_time_free_price]
        assert checkout.amount == 0
        assert checkout.currency == "usd"
        assert checkout.user_metadata == {"key": "value"}

    @pytest.mark.auth(
        AuthSubjectFixture(subject="user"),
        AuthSubjectFixture(subject="organization"),
    )
    @pytest.mark.parametrize("amount", [None, 1000])
    async def test_valid_custom_price(
        self,
        amount: int | None,
        save_fixture: SaveFixture,
        session: AsyncSession,
        auth_subject: AuthSubject[User | Organization],
        user_organization: UserOrganization,
        product_one_time_custom_price: Product,
    ) -> None:
        price = product_one_time_custom_price.prices[0]
        assert isinstance(price, ProductPriceCustom)
        price.preset_amount = 4242

        checkout = await checkout_service.create(
            session,
            CheckoutPriceCreate(
                product_price_id=price.id,
                amount=amount,
                metadata={"key": "value"},
            ),
            auth_subject,
        )

        assert checkout.product_price == price
        assert checkout.product == product_one_time_custom_price
        assert checkout.products == [product_one_time_custom_price]
        if amount is None:
            assert checkout.amount == price.preset_amount
        else:
            assert checkout.amount == amount
        assert checkout.currency == price.price_currency
        assert checkout.user_metadata == {"key": "value"}

    @pytest.mark.auth(
        AuthSubjectFixture(subject="user"),
        AuthSubjectFixture(subject="organization"),
    )
    async def test_valid_metered_price(
        self,
        save_fixture: SaveFixture,
        session: AsyncSession,
        auth_subject: AuthSubject[User | Organization],
        user_organization: UserOrganization,
        product_recurring_metered: Product,
    ) -> None:
        price = product_recurring_metered.prices[0]
        assert is_metered_price(price)

        checkout = await checkout_service.create(
            session,
            CheckoutProductsCreate(products=[product_recurring_metered.id]),
            auth_subject,
        )

        assert checkout.product_price == price
        assert checkout.product == product_recurring_metered
        assert checkout.products == [product_recurring_metered]
        assert checkout.currency == price.price_currency

    @pytest.mark.auth(
        AuthSubjectFixture(subject="user"),
        AuthSubjectFixture(subject="organization"),
    )
    async def test_valid_fixed_and_metered_price(
        self,
        save_fixture: SaveFixture,
        session: AsyncSession,
        auth_subject: AuthSubject[User | Organization],
        user_organization: UserOrganization,
        product_recurring_fixed_and_metered: Product,
    ) -> None:
        static_price = next(
            p for p in product_recurring_fixed_and_metered.prices if is_fixed_price(p)
        )

        checkout = await checkout_service.create(
            session,
            CheckoutProductsCreate(products=[product_recurring_fixed_and_metered.id]),
            auth_subject,
        )

        assert checkout.product_price == static_price
        assert checkout.product == product_recurring_fixed_and_metered
        assert checkout.products == [product_recurring_fixed_and_metered]
        assert checkout.amount == static_price.price_amount
        assert checkout.currency == static_price.price_currency

    @pytest.mark.auth(
        AuthSubjectFixture(subject="user"),
        AuthSubjectFixture(subject="organization"),
    )
    async def test_valid_tax_id(
        self,
        session: AsyncSession,
        auth_subject: AuthSubject[User | Organization],
        user_organization: UserOrganization,
        product_one_time: Product,
    ) -> None:
        price = product_one_time.prices[0]
        assert isinstance(price, ProductPriceFixed)
        checkout = await checkout_service.create(
            session,
            CheckoutPriceCreate(
                product_price_id=price.id,
                customer_billing_address=Address.model_validate({"country": "FR"}),
                customer_tax_id="FR61954506077",
            ),
            auth_subject,
        )

        assert checkout.customer_tax_id == ("FR61954506077", TaxIDFormat.eu_vat)
        assert checkout.customer_tax_id_number == "FR61954506077"

    @pytest.mark.auth
    async def test_valid_success_url_with_interpolation(
        self,
        session: AsyncSession,
        auth_subject: AuthSubject[User],
        user_organization: UserOrganization,
        product_one_time: Product,
    ) -> None:
        price = product_one_time.prices[0]
        assert isinstance(price, ProductPriceFixed)
        checkout = await checkout_service.create(
            session,
            CheckoutPriceCreate(
                product_price_id=price.id,
                success_url=HttpUrl(
                    "https://example.com/success?checkout_id={CHECKOUT_ID}"
                ),
            ),
            auth_subject,
        )

        assert (
            checkout.success_url
            == f"https://example.com/success?checkout_id={checkout.id}"
        )

    @pytest.mark.auth
    async def test_valid_success_url_with_invalid_interpolation_variable(
        self,
        session: AsyncSession,
        auth_subject: AuthSubject[User],
        user_organization: UserOrganization,
        product_one_time: Product,
    ) -> None:
        price = product_one_time.prices[0]
        assert isinstance(price, ProductPriceFixed)
        checkout = await checkout_service.create(
            session,
            CheckoutPriceCreate(
                product_price_id=price.id,
                success_url=HttpUrl(
                    "https://example.com/success?checkout_id={CHECKOUT_SESSION_ID}"
                ),
            ),
            auth_subject,
        )

        assert (
            checkout.success_url
            == "https://example.com/success?checkout_id={CHECKOUT_SESSION_ID}"
        )

    async def test_silent_calculate_tax_error(
        self,
        session: AsyncSession,
        auth_subject: AuthSubject[User | Organization],
        calculate_tax_mock: AsyncMock,
        user_organization: UserOrganization,
        product_one_time: Product,
    ) -> None:
        calculate_tax_mock.side_effect = IncompleteTaxLocation(
            stripe_lib.InvalidRequestError("ERROR", "ERROR")
        )

        price = product_one_time.prices[0]
        assert isinstance(price, ProductPriceFixed)

        checkout = await checkout_service.create(
            session,
            CheckoutPriceCreate(
                product_price_id=price.id,
                customer_billing_address=Address.model_validate({"country": "US"}),
            ),
            auth_subject,
        )

        assert checkout.tax_amount is None
        assert checkout.customer_billing_address is not None
        assert checkout.customer_billing_address.country == "US"

    async def test_valid_calculate_tax(
        self,
        session: AsyncSession,
        auth_subject: AuthSubject[User | Organization],
        calculate_tax_mock: AsyncMock,
        user_organization: UserOrganization,
        product_one_time: Product,
    ) -> None:
        calculate_tax_mock.return_value = {
            "processor_id": "TAX_PROCESSOR_ID",
            "amount": 100,
            "taxability_reason": TaxabilityReason.standard_rated,
            "tax_rate": {},
        }

        price = product_one_time.prices[0]
        assert isinstance(price, ProductPriceFixed)

        checkout = await checkout_service.create(
            session,
            CheckoutPriceCreate(
                product_price_id=price.id,
                customer_billing_address=Address.model_validate({"country": "FR"}),
            ),
            auth_subject,
        )

        assert checkout.tax_amount == 100
        assert checkout.tax_processor_id == "TAX_PROCESSOR_ID"
        assert checkout.customer_billing_address is not None
        assert checkout.customer_billing_address.country == "FR"

    @pytest.mark.auth(
        AuthSubjectFixture(subject="user"),
        AuthSubjectFixture(subject="organization"),
    )
    async def test_valid_subscription_upgrade(
        self,
        stripe_service_mock: MagicMock,
        save_fixture: SaveFixture,
        session: AsyncSession,
        auth_subject: AuthSubject[User | Organization],
        user_organization: UserOrganization,
        product: Product,
        product_recurring_free_price: Product,
        customer: Customer,
    ) -> None:
        stripe_service_mock.create_customer_session.return_value = SimpleNamespace(
            client_secret="STRIPE_CUSTOMER_SESSION_SECRET",
        )
        subscription = await create_subscription(
            save_fixture, product=product_recurring_free_price, customer=customer
        )

        price = product.prices[0]
        assert isinstance(price, ProductPriceFixed)

        checkout = await checkout_service.create(
            session,
            CheckoutPriceCreate(
                product_price_id=price.id,
                subscription_id=subscription.id,
                metadata={"key": "value"},
            ),
            auth_subject,
        )

        assert checkout.product_price == price
        assert checkout.product == product
        assert checkout.subscription == subscription
        assert (
            checkout.payment_processor_metadata["customer_session_client_secret"]
            == "STRIPE_CUSTOMER_SESSION_SECRET"
        )

    @pytest.mark.parametrize(
        "custom_field_data",
        (pytest.param({"text": "abc", "select": "c"}, id="invalid select"),),
    )
    async def test_invalid_custom_field_data(
        self,
        custom_field_data: dict[str, Any],
        session: AsyncSession,
        auth_subject: AuthSubject[User | Organization],
        user_organization: UserOrganization,
        product_custom_fields: Product,
    ) -> None:
        price = product_custom_fields.prices[0]
        assert isinstance(price, ProductPriceFixed)

        with pytest.raises(PolarRequestValidationError) as e:
            await checkout_service.create(
                session,
                CheckoutPriceCreate(
                    product_price_id=price.id,
                    custom_field_data=custom_field_data,
                ),
                auth_subject,
            )

        for error in e.value.errors():
            assert error["loc"][0:2] == ("body", "custom_field_data")

    async def test_valid_custom_field_data(
        self,
        session: AsyncSession,
        auth_subject: AuthSubject[User | Organization],
        user_organization: UserOrganization,
        product_custom_fields: Product,
    ) -> None:
        price = product_custom_fields.prices[0]
        assert isinstance(price, ProductPriceFixed)

        checkout = await checkout_service.create(
            session,
            CheckoutPriceCreate(
                product_price_id=price.id,
                custom_field_data={"text": "abc", "select": "a"},
            ),
            auth_subject,
        )

        assert checkout.custom_field_data == {"text": "abc", "select": "a"}

    async def test_valid_missing_required_custom_field(
        self,
        session: AsyncSession,
        auth_subject: AuthSubject[User | Organization],
        user_organization: UserOrganization,
        product_custom_fields: Product,
    ) -> None:
        price = product_custom_fields.prices[0]
        assert isinstance(price, ProductPriceFixed)

        checkout = await checkout_service.create(
            session,
            CheckoutPriceCreate(
                product_price_id=price.id, custom_field_data={"text": "abc"}
            ),
            auth_subject,
        )

        assert checkout.custom_field_data == {"text": "abc", "select": None}

    @pytest.mark.auth(
        AuthSubjectFixture(subject="user"),
        AuthSubjectFixture(subject="organization"),
    )
    @pytest.mark.parametrize("amount", [None, 4242])
    async def test_valid_embed_origin(
        self,
        amount: int | None,
        session: AsyncSession,
        auth_subject: AuthSubject[User | Organization],
        user_organization: UserOrganization,
        product_one_time: Product,
    ) -> None:
        price = product_one_time.prices[0]
        assert isinstance(price, ProductPriceFixed)
        checkout = await checkout_service.create(
            session,
            CheckoutPriceCreate(
                product_price_id=price.id,
                amount=amount,
                embed_origin="https://example.com",
            ),
            auth_subject,
        )

        assert checkout.embed_origin == "https://example.com"

    async def test_valid_tax_not_applicable(
        self,
        session: AsyncSession,
        auth_subject: AuthSubject[User | Organization],
        user_organization: UserOrganization,
        product_tax_not_applicable: Product,
    ) -> None:
        price = product_tax_not_applicable.prices[0]
        assert isinstance(price, ProductPriceFixed)

        checkout = await checkout_service.create(
            session,
            CheckoutPriceCreate(
                product_price_id=price.id,
                customer_billing_address=Address.model_validate({"country": "FR"}),
            ),
            auth_subject,
        )

        assert checkout.tax_amount == 0
        assert checkout.tax_processor_id is None
        assert checkout.customer_billing_address is not None
        assert checkout.customer_billing_address.country == "FR"

    async def test_valid_discount(
        self,
        session: AsyncSession,
        auth_subject: AuthSubject[User | Organization],
        user_organization: UserOrganization,
        product_one_time: Product,
        discount_fixed_once: Discount,
    ) -> None:
        price = product_one_time.prices[0]
        assert isinstance(price, ProductPriceFixed)

        checkout = await checkout_service.create(
            session,
            CheckoutPriceCreate(
                product_price_id=price.id,
                discount_id=discount_fixed_once.id,
            ),
            auth_subject,
        )

        assert checkout.discount == discount_fixed_once
        assert checkout.amount == price.price_amount
        assert (
            checkout.net_amount
            == price.price_amount
            - discount_fixed_once.get_discount_amount(price.price_amount)
        )

    @pytest.mark.auth
    async def test_product_not_existing(
        self, session: AsyncSession, auth_subject: AuthSubject[User]
    ) -> None:
        with pytest.raises(PolarRequestValidationError):
            await checkout_service.create(
                session,
                CheckoutProductCreate(
                    product_id=uuid.uuid4(),
                ),
                auth_subject,
            )

    @pytest.mark.auth(
        AuthSubjectFixture(subject="user_second"),
        AuthSubjectFixture(subject="organization_second"),
    )
    async def test_product_not_writable(
        self,
        session: AsyncSession,
        auth_subject: AuthSubject[User | Organization],
        product_one_time: Product,
    ) -> None:
        with pytest.raises(PolarRequestValidationError):
            await checkout_service.create(
                session,
                CheckoutProductCreate(
                    product_id=product_one_time.id,
                ),
                auth_subject,
            )

    @pytest.mark.auth(
        AuthSubjectFixture(subject="user"),
        AuthSubjectFixture(subject="organization"),
    )
    async def test_product_archived(
        self,
        save_fixture: SaveFixture,
        session: AsyncSession,
        auth_subject: AuthSubject[User | Organization],
        product_one_time: Product,
    ) -> None:
        product_one_time.is_archived = True
        await save_fixture(product_one_time)
        with pytest.raises(PolarRequestValidationError):
            await checkout_service.create(
                session,
                CheckoutProductCreate(
                    product_id=product_one_time.id,
                ),
                auth_subject,
            )

    @pytest.mark.auth(
        AuthSubjectFixture(subject="user"),
        AuthSubjectFixture(subject="organization"),
    )
    async def test_product_valid(
        self,
        session: AsyncSession,
        auth_subject: AuthSubject[User | Organization],
        product_one_time: Product,
        user_organization: UserOrganization,
    ) -> None:
        checkout = await checkout_service.create(
            session,
            CheckoutProductCreate(
                product_id=product_one_time.id,
            ),
            auth_subject,
        )

        assert checkout.product == product_one_time
        assert checkout.product_price == product_one_time.prices[0]
        assert checkout.products == [product_one_time]

    @pytest.mark.auth(
        AuthSubjectFixture(subject="user"),
        AuthSubjectFixture(subject="organization"),
    )
    async def test_products_archived(
        self,
        save_fixture: SaveFixture,
        session: AsyncSession,
        auth_subject: AuthSubject[User | Organization],
        user_organization: UserOrganization,
        product: Product,
        product_one_time: Product,
    ) -> None:
        product_one_time.is_archived = True
        await save_fixture(product_one_time)
        with pytest.raises(PolarRequestValidationError):
            await checkout_service.create(
                session,
                CheckoutProductsCreate(products=[product_one_time.id, product.id]),
                auth_subject,
            )

    @pytest.mark.auth(
        AuthSubjectFixture(subject="user"),
    )
    async def test_products_different_organizations(
        self,
        save_fixture: SaveFixture,
        session: AsyncSession,
        auth_subject: AuthSubject[User],
        user: User,
        user_organization: UserOrganization,
        product: Product,
        product_organization_second: Product,
        organization_second: Organization,
    ) -> None:
        user_organization = UserOrganization(
            user_id=user.id, organization_id=organization_second.id
        )
        await save_fixture(user_organization)

        with pytest.raises(PolarRequestValidationError):
            await checkout_service.create(
                session,
                CheckoutProductsCreate(
                    products=[product.id, product_organization_second.id]
                ),
                auth_subject,
            )

    @pytest.mark.auth(
        AuthSubjectFixture(subject="user"),
        AuthSubjectFixture(subject="organization"),
    )
    async def test_products_valid(
        self,
        save_fixture: SaveFixture,
        session: AsyncSession,
        auth_subject: AuthSubject[User | Organization],
        user_organization: UserOrganization,
        product: Product,
        product_one_time: Product,
        product_one_time_custom_price: Product,
    ) -> None:
        checkout = await checkout_service.create(
            session,
            CheckoutProductsCreate(
                products=[
                    product.id,
                    product_one_time.id,
                    product_one_time_custom_price.id,
                ]
            ),
            auth_subject,
        )

        assert checkout.products == [
            product,
            product_one_time,
            product_one_time_custom_price,
        ]
        assert checkout.product == product
        assert checkout.product_price == product.prices[0]

    @pytest.mark.auth(
        AuthSubjectFixture(subject="user"),
        AuthSubjectFixture(subject="organization"),
    )
    async def test_invalid_customer(
        self,
        session: AsyncSession,
        auth_subject: AuthSubject[User | Organization],
        user_organization: UserOrganization,
        product_one_time: Product,
    ) -> None:
        price = product_one_time.prices[0]
        assert isinstance(price, ProductPriceFixed)

        with pytest.raises(PolarRequestValidationError):
            await checkout_service.create(
                session,
                CheckoutPriceCreate(
                    product_price_id=price.id,
                    customer_id=uuid.uuid4(),
                ),
                auth_subject,
            )

    @pytest.mark.auth(
        AuthSubjectFixture(subject="user"),
        AuthSubjectFixture(subject="organization"),
    )
    async def test_valid_customer(
        self,
        stripe_service_mock: MagicMock,
        session: AsyncSession,
        auth_subject: AuthSubject[User | Organization],
        user_organization: UserOrganization,
        product_one_time: Product,
        customer: Customer,
    ) -> None:
        stripe_service_mock.create_customer_session.return_value = SimpleNamespace(
            client_secret="STRIPE_CUSTOMER_SESSION_SECRET",
        )

        price = product_one_time.prices[0]
        assert isinstance(price, ProductPriceFixed)

        checkout = await checkout_service.create(
            session,
            CheckoutPriceCreate(
                product_price_id=price.id,
                customer_id=customer.id,
            ),
            auth_subject,
        )

        assert checkout.customer == customer
        assert checkout.customer_email == customer.email
        assert checkout.customer_name == customer.name
        assert checkout.customer_billing_address == customer.billing_address
        assert checkout.customer_tax_id == customer.tax_id
        assert (
            checkout.payment_processor_metadata["customer_session_client_secret"]
            == "STRIPE_CUSTOMER_SESSION_SECRET"
        )

    @pytest.mark.auth(
        AuthSubjectFixture(subject="user"),
        AuthSubjectFixture(subject="organization"),
    )
    async def test_customer_metadata(
        self,
        session: AsyncSession,
        auth_subject: AuthSubject[User | Organization],
        product_one_time: Product,
        user_organization: UserOrganization,
    ) -> None:
        checkout = await checkout_service.create(
            session,
            CheckoutProductCreate(
                product_id=product_one_time.id,
                customer_metadata={"key": "value"},
            ),
            auth_subject,
        )

        assert checkout.customer_metadata == {"key": "value"}

    @pytest.mark.auth(
        AuthSubjectFixture(subject="user"),
        AuthSubjectFixture(subject="organization"),
    )
    async def test_existing_external_customer_id(
        self,
        stripe_service_mock: MagicMock,
        session: AsyncSession,
        auth_subject: AuthSubject[User | Organization],
        user_organization: UserOrganization,
        product_one_time: Product,
        customer_external_id: Customer,
    ) -> None:
        stripe_service_mock.create_customer_session.return_value = SimpleNamespace(
            client_secret="STRIPE_CUSTOMER_SESSION_SECRET",
        )

        checkout = await checkout_service.create(
            session,
            CheckoutProductsCreate(
                products=[product_one_time.id],
                external_customer_id=customer_external_id.external_id,
            ),
            auth_subject,
        )

        assert checkout.customer == customer_external_id
        assert checkout.customer_email == customer_external_id.email
        assert checkout.customer_name == customer_external_id.name
        assert checkout.customer_billing_address == customer_external_id.billing_address
        assert checkout.customer_tax_id == customer_external_id.tax_id
        assert (
            checkout.payment_processor_metadata["customer_session_client_secret"]
            == "STRIPE_CUSTOMER_SESSION_SECRET"
        )

    @pytest.mark.auth(
        AuthSubjectFixture(subject="user"),
        AuthSubjectFixture(subject="organization"),
    )
    async def test_new_customer_external_id(
        self,
        session: AsyncSession,
        auth_subject: AuthSubject[User | Organization],
        user_organization: UserOrganization,
        product_one_time: Product,
    ) -> None:
        checkout = await checkout_service.create(
            session,
            CheckoutProductsCreate(
                products=[product_one_time.id],
                external_customer_id="EXTERNAL_ID",
            ),
            auth_subject,
        )

        assert checkout.customer is None
        assert checkout.external_customer_id == "EXTERNAL_ID"

    @pytest.mark.parametrize(
        "address,require_billing_address",
        [
            (None, False),
            (Address.model_validate({"country": "FR"}), False),
            (Address.model_validate({"country": "FR", "city": "Lyon"}), True),
            (Address.model_validate({"country": "CA", "state": "CA-QC"}), False),
            (
                Address.model_validate(
                    {"country": "CA", "state": "CA-QC", "city": "Quebec"}
                ),
                True,
            ),
        ],
    )
    @pytest.mark.auth(
        AuthSubjectFixture(subject="user"),
        AuthSubjectFixture(subject="organization"),
    )
    async def test_implicit_require_billing_address(
        self,
        address: Address | None,
        require_billing_address: bool,
        session: AsyncSession,
        auth_subject: AuthSubject[User | Organization],
        user_organization: UserOrganization,
        product_one_time: Product,
    ) -> None:
        checkout = await checkout_service.create(
            session,
            CheckoutProductsCreate(
                products=[product_one_time.id], customer_billing_address=address
            ),
            auth_subject,
        )

        assert checkout.require_billing_address == require_billing_address


@pytest.mark.asyncio
class TestClientCreate:
    async def test_not_existing_product(
        self, session: AsyncSession, auth_subject: AuthSubject[Anonymous]
    ) -> None:
        with pytest.raises(PolarRequestValidationError):
            await checkout_service.client_create(
                session,
                CheckoutCreatePublic(product_id=uuid.uuid4()),
                auth_subject,
            )

    async def test_archived_product(
        self,
        save_fixture: SaveFixture,
        session: AsyncSession,
        auth_subject: AuthSubject[Anonymous],
        product_one_time: Product,
    ) -> None:
        product_one_time.is_archived = True
        await save_fixture(product_one_time)
        with pytest.raises(PolarRequestValidationError):
            await checkout_service.client_create(
                session,
                CheckoutCreatePublic(product_id=product_one_time.id),
                auth_subject,
            )

    async def test_valid_fixed_price(
        self,
        session: AsyncSession,
        auth_subject: AuthSubject[Anonymous],
        product_one_time: Product,
    ) -> None:
        price = product_one_time.prices[0]
        assert isinstance(price, ProductPriceFixed)
        checkout = await checkout_service.client_create(
            session, CheckoutCreatePublic(product_id=product_one_time.id), auth_subject
        )

        assert checkout.product_price == price
        assert checkout.product == product_one_time
        assert checkout.amount == price.price_amount
        assert checkout.currency == price.price_currency

    async def test_valid_free_price(
        self,
        session: AsyncSession,
        auth_subject: AuthSubject[Anonymous],
        product_one_time_free_price: Product,
    ) -> None:
        price = product_one_time_free_price.prices[0]
        assert isinstance(price, ProductPriceFree)
        checkout = await checkout_service.client_create(
            session,
            CheckoutCreatePublic(product_id=product_one_time_free_price.id),
            auth_subject,
        )

        assert checkout.product_price == price
        assert checkout.product == product_one_time_free_price
        assert checkout.amount == 0
        assert checkout.currency == "usd"

    async def test_valid_custom_price(
        self,
        session: AsyncSession,
        auth_subject: AuthSubject[Anonymous],
        product_one_time_custom_price: Product,
    ) -> None:
        price = product_one_time_custom_price.prices[0]
        assert isinstance(price, ProductPriceCustom)
        price.preset_amount = 4242

        checkout = await checkout_service.client_create(
            session,
            CheckoutCreatePublic(product_id=product_one_time_custom_price.id),
            auth_subject,
        )

        assert checkout.product_price == price
        assert checkout.product == product_one_time_custom_price
        assert checkout.amount == price.preset_amount
        assert checkout.currency == price.price_currency


@pytest.mark.asyncio
class TestCheckoutLinkCreate:
    async def test_all_archived_products(
        self,
        save_fixture: SaveFixture,
        session: AsyncSession,
        product_one_time: Product,
    ) -> None:
        product_one_time.is_archived = True
        await save_fixture(product_one_time)
        checkout_link = await create_checkout_link(
            save_fixture,
            products=[product_one_time],
            success_url="https://example.com/success",
            user_metadata={"key": "value"},
        )

        with pytest.raises(PolarRequestValidationError):
            await checkout_service.checkout_link_create(session, checkout_link)

    async def test_some_archived_products(
        self,
        save_fixture: SaveFixture,
        session: AsyncSession,
        product_one_time: Product,
        product_one_time_free_price: Product,
    ) -> None:
        product_one_time.is_archived = True
        await save_fixture(product_one_time)
        checkout_link = await create_checkout_link(
            save_fixture,
            products=[product_one_time, product_one_time_free_price],
            success_url="https://example.com/success",
            user_metadata={"key": "value"},
        )

        checkout = await checkout_service.checkout_link_create(session, checkout_link)

        assert checkout.product == product_one_time_free_price
        assert checkout.products == [product_one_time_free_price]

    async def test_valid(
        self,
        save_fixture: SaveFixture,
        session: AsyncSession,
        product_one_time: Product,
    ) -> None:
        price = product_one_time.prices[0]
        checkout_link = await create_checkout_link(
            save_fixture,
            products=[product_one_time],
            success_url="https://example.com/success",
            user_metadata={"key": "value"},
        )
        checkout = await checkout_service.checkout_link_create(session, checkout_link)

        assert checkout.product_price == price
        assert checkout.product == product_one_time
        assert checkout.products == [product_one_time]
        assert checkout.success_url == "https://example.com/success"
        assert checkout.user_metadata == {"key": "value"}

    async def test_valid_with_discount(
        self,
        save_fixture: SaveFixture,
        session: AsyncSession,
        product_one_time: Product,
        discount_fixed_once: Discount,
    ) -> None:
        price = product_one_time.prices[0]
        checkout_link = await create_checkout_link(
            save_fixture,
            products=[product_one_time],
            discount=discount_fixed_once,
        )

        checkout = await checkout_service.checkout_link_create(session, checkout_link)

        assert checkout.discount == discount_fixed_once

    async def test_valid_with_metadata(
        self,
        save_fixture: SaveFixture,
        session: AsyncSession,
        product_one_time: Product,
    ) -> None:
        price = product_one_time.prices[0]
        checkout_link = await create_checkout_link(
            save_fixture, products=[product_one_time]
        )

        checkout = await checkout_service.checkout_link_create(
            session,
            checkout_link,
            reference_id="test_reference_id",
            utm_campaign="test_campaign",
        )

        assert checkout.user_metadata == {
            "reference_id": "test_reference_id",
            "utm_campaign": "test_campaign",
        }


@pytest.mark.asyncio
class TestUpdate:
    async def test_not_existing_product(
        self,
        session: AsyncSession,
        locker: Locker,
        checkout_one_time_fixed: Checkout,
    ) -> None:
        with pytest.raises(PolarRequestValidationError):
            await checkout_service.update(
                session,
                locker,
                checkout_one_time_fixed,
                CheckoutUpdate(
                    product_id=uuid.uuid4(),
                ),
            )

    async def test_product_not_on_checkout(
        self,
        session: AsyncSession,
        locker: Locker,
        product_one_time_custom_price: Product,
        checkout_one_time_fixed: Checkout,
    ) -> None:
        with pytest.raises(PolarRequestValidationError):
            await checkout_service.update(
                session,
                locker,
                checkout_one_time_fixed,
                CheckoutUpdate(product_id=product_one_time_custom_price.id),
            )

    @pytest.mark.parametrize("amount", [10, 20_000_000_000])
    async def test_amount_update_max_limits(
        self,
        amount: int,
        session: AsyncSession,
        locker: Locker,
        checkout_one_time_custom: Checkout,
    ) -> None:
        with pytest.raises(ValidationError):
            await checkout_service.update(
                session,
                locker,
                checkout_one_time_custom,
                CheckoutUpdate(
                    amount=amount,
                ),
            )

    @pytest.mark.parametrize("amount", [500, 10000])
    async def test_amount_update_invalid_limits(
        self,
        amount: int,
        save_fixture: SaveFixture,
        session: AsyncSession,
        locker: Locker,
        checkout_one_time_custom: Checkout,
    ) -> None:
        price = checkout_one_time_custom.product.prices[0]
        assert isinstance(price, ProductPriceCustom)
        price.minimum_amount = 1000
        price.maximum_amount = 5000
        await save_fixture(price)

        with pytest.raises(PolarRequestValidationError):
            await checkout_service.update(
                session,
                locker,
                checkout_one_time_custom,
                CheckoutUpdate(
                    amount=amount,
                ),
            )

    async def test_not_open(
        self,
        session: AsyncSession,
        locker: Locker,
        checkout_confirmed_one_time: Checkout,
    ) -> None:
        with pytest.raises(NotOpenCheckout):
            await checkout_service.update(
                session,
                locker,
                checkout_confirmed_one_time,
                CheckoutUpdate(
                    customer_email="customer@example.com",
                ),
            )

    @pytest.mark.parametrize(
        "initial_values,updated_values",
        [
            ({"customer_billing_address": None}, {"customer_tax_id": "FR61954506077"}),
            (
                {
                    "customer_tax_id": ("FR61954506077", TaxIDFormat.eu_vat),
                    "customer_billing_address": {"country": "FR"},
                },
                {"customer_billing_address": {"country": "US"}},
            ),
            (
                {},
                {
                    "customer_tax_id": "123",
                    "customer_billing_address": {"country": "FR"},
                },
            ),
        ],
    )
    async def test_invalid_tax_id(
        self,
        initial_values: dict[str, Any],
        updated_values: dict[str, Any],
        save_fixture: SaveFixture,
        session: AsyncSession,
        locker: Locker,
        checkout_recurring_fixed: Checkout,
    ) -> None:
        for key, value in initial_values.items():
            setattr(checkout_recurring_fixed, key, value)
        await save_fixture(checkout_recurring_fixed)

        with pytest.raises(PolarRequestValidationError):
            await checkout_service.update(
                session,
                locker,
                checkout_recurring_fixed,
                CheckoutUpdate.model_validate(updated_values),
            )

    async def test_invalid_discount_id(
        self,
        session: AsyncSession,
        locker: Locker,
        checkout_one_time_fixed: Checkout,
    ) -> None:
        with pytest.raises(PolarRequestValidationError):
            await checkout_service.update(
                session,
                locker,
                checkout_one_time_fixed,
                CheckoutUpdate(
                    discount_id=uuid.uuid4(),
                ),
            )

    async def test_invalid_discount_code(
        self,
        session: AsyncSession,
        locker: Locker,
        checkout_one_time_fixed: Checkout,
    ) -> None:
        with pytest.raises(PolarRequestValidationError):
            await checkout_service.update(
                session,
                locker,
                checkout_one_time_fixed,
                CheckoutUpdatePublic(
                    discount_code="invalid",
                ),
            )

    async def test_invalid_discount_id_not_applicable(
        self,
        session: AsyncSession,
        locker: Locker,
        checkout_one_time_free: Checkout,
        discount_fixed_once: Discount,
    ) -> None:
        with pytest.raises(PolarRequestValidationError):
            await checkout_service.update(
                session,
                locker,
                checkout_one_time_free,
                CheckoutUpdate(discount_id=discount_fixed_once.id),
            )

    async def test_invalid_discount_code_not_applicable(
        self,
        session: AsyncSession,
        locker: Locker,
        checkout_one_time_free: Checkout,
        discount_fixed_once: Discount,
    ) -> None:
        with pytest.raises(PolarRequestValidationError):
            await checkout_service.update(
                session,
                locker,
                checkout_one_time_free,
                CheckoutUpdatePublic(discount_code=discount_fixed_once.code),
            )

    async def test_invalid_recurring_discount_on_one_time_product(
        self,
        save_fixture: SaveFixture,
        session: AsyncSession,
        locker: Locker,
        checkout_one_time_fixed: Checkout,
        organization: Organization,
    ) -> None:
        recurring_discount = await create_discount(
            save_fixture,
            type=DiscountType.fixed,
            code="RECURRING",
            amount=1000,
            currency="usd",
            duration=DiscountDuration.repeating,
            duration_in_months=12,
            organization=organization,
        )
        with pytest.raises(PolarRequestValidationError):
            await checkout_service.update(
                session,
                locker,
                checkout_one_time_fixed,
                CheckoutUpdatePublic(discount_code=recurring_discount.code),
            )

    async def test_valid_product_change(
        self,
        save_fixture: SaveFixture,
        session: AsyncSession,
        locker: Locker,
        product: Product,
        checkout_recurring_fixed: Checkout,
    ) -> None:
        new_product = await create_product(
            save_fixture,
            organization=product.organization,
            recurring_interval=SubscriptionRecurringInterval.month,
            prices=[(4242,)],
        )
        checkout_recurring_fixed.checkout_products.append(
            CheckoutProduct(product=new_product, order=1)
        )
        await save_fixture(checkout_recurring_fixed)

        checkout = await checkout_service.update(
            session,
            locker,
            checkout_recurring_fixed,
            CheckoutUpdate(
                product_id=new_product.id,
            ),
        )

        new_price = new_product.prices[0]
        assert isinstance(new_price, ProductPriceFixed)

        assert checkout.product_price == new_price
        assert checkout.product == new_product
        assert checkout.amount == new_price.price_amount
        assert checkout.currency == new_price.price_currency

    async def test_valid_product_change_applicable_discount(
        self,
        save_fixture: SaveFixture,
        session: AsyncSession,
        locker: Locker,
        product: Product,
        checkout_recurring_fixed: Checkout,
    ) -> None:
        """
        If the Checkout has a discount applicable to the new product,
        the discount should be carried over.
        """
        discount = await create_discount(
            save_fixture,
            type=DiscountType.fixed,
            amount=1000,
            currency="usd",
            duration=DiscountDuration.forever,
            organization=product.organization,
        )
        new_product = await create_product(
            save_fixture,
            organization=product.organization,
            recurring_interval=SubscriptionRecurringInterval.month,
            prices=[(4242,)],
        )

        checkout_recurring_fixed.checkout_products.append(
            CheckoutProduct(product=new_product, order=1)
        )
        checkout_recurring_fixed.discount = discount
        await save_fixture(checkout_recurring_fixed)

        checkout = await checkout_service.update(
            session,
            locker,
            checkout_recurring_fixed,
            CheckoutUpdate(
                product_id=new_product.id,
            ),
        )

        new_price = new_product.prices[0]
        assert isinstance(new_price, ProductPriceFixed)
        assert checkout.discount == discount

    async def test_valid_product_change_not_applicable_discount(
        self,
        save_fixture: SaveFixture,
        session: AsyncSession,
        locker: Locker,
        product: Product,
        checkout_recurring_fixed: Checkout,
    ) -> None:
        """
        If the Checkout has a discount that is not applicable to the new product,
        the discount should be removed.
        """
        discount = await create_discount(
            save_fixture,
            type=DiscountType.fixed,
            amount=1000,
            currency="usd",
            duration=DiscountDuration.forever,
            organization=product.organization,
            products=[product],
        )
        new_product = await create_product(
            save_fixture,
            organization=product.organization,
            recurring_interval=SubscriptionRecurringInterval.month,
            prices=[(4242,)],
        )

        checkout_recurring_fixed.checkout_products.append(
            CheckoutProduct(product=new_product, order=1)
        )
        checkout_recurring_fixed.discount = discount
        await save_fixture(checkout_recurring_fixed)

        checkout = await checkout_service.update(
            session,
            locker,
            checkout_recurring_fixed,
            CheckoutUpdate(
                product_id=new_product.id,
            ),
        )

        new_price = new_product.prices[0]
        assert isinstance(new_price, ProductPriceFixed)

        assert checkout.product_price == new_price
        assert checkout.product == new_product
        assert checkout.amount == new_price.price_amount
        assert checkout.currency == new_price.price_currency
        assert checkout.discount is None

    async def test_valid_fixed_price_amount_update(
        self,
        session: AsyncSession,
        locker: Locker,
        checkout_one_time_fixed: Checkout,
    ) -> None:
        checkout = await checkout_service.update(
            session,
            locker,
            checkout_one_time_fixed,
            CheckoutUpdate(
                amount=4242,
            ),
        )

        price = checkout_one_time_fixed.product_price
        assert isinstance(price, ProductPriceFixed)
        assert checkout.amount == price.price_amount

    async def test_valid_custom_price_amount_update(
        self,
        session: AsyncSession,
        locker: Locker,
        checkout_one_time_custom: Checkout,
    ) -> None:
        checkout = await checkout_service.update(
            session,
            locker,
            checkout_one_time_custom,
            CheckoutUpdate(
                amount=4242,
            ),
        )
        assert checkout.amount == 4242

    async def test_valid_free_price_amount_update(
        self,
        session: AsyncSession,
        locker: Locker,
        checkout_one_time_free: Checkout,
    ) -> None:
        checkout = await checkout_service.update(
            session,
            locker,
            checkout_one_time_free,
            CheckoutUpdate(
                amount=4242,
            ),
        )

        price = checkout_one_time_free.product_price
        assert isinstance(price, ProductPriceFree)
        assert checkout.amount == 0
        assert checkout.currency == "usd"

    async def test_valid_tax_id(
        self,
        session: AsyncSession,
        locker: Locker,
        checkout_one_time_custom: Checkout,
    ) -> None:
        checkout = await checkout_service.update(
            session,
            locker,
            checkout_one_time_custom,
            CheckoutUpdate(
                customer_billing_address=Address.model_validate({"country": "FR"}),
                customer_tax_id="FR61954506077",
            ),
        )

        assert checkout.customer_tax_id == ("FR61954506077", TaxIDFormat.eu_vat)
        assert checkout.customer_tax_id_number == "FR61954506077"

    async def test_valid_unset_tax_id(
        self,
        session: AsyncSession,
        locker: Locker,
        save_fixture: SaveFixture,
        checkout_one_time_custom: Checkout,
    ) -> None:
        checkout_one_time_custom.customer_tax_id = ("FR61954506077", TaxIDFormat.eu_vat)
        await save_fixture(checkout_one_time_custom)

        checkout = await checkout_service.update(
            session,
            locker,
            checkout_one_time_custom,
            CheckoutUpdate(
                customer_billing_address=Address.model_validate({"country": "US"}),
                customer_tax_id=None,
            ),
        )

        assert checkout.customer_tax_id is None
        assert checkout.customer_tax_id_number is None
        assert checkout.customer_billing_address is not None
        assert checkout.customer_billing_address.country == "US"

    async def test_silent_calculate_tax_error(
        self,
        session: AsyncSession,
        locker: Locker,
        calculate_tax_mock: AsyncMock,
        checkout_one_time_fixed: Checkout,
    ) -> None:
        calculate_tax_mock.side_effect = IncompleteTaxLocation(
            stripe_lib.InvalidRequestError("ERROR", "ERROR")
        )

        checkout = await checkout_service.update(
            session,
            locker,
            checkout_one_time_fixed,
            CheckoutUpdate(
                customer_billing_address=Address.model_validate({"country": "US"}),
            ),
        )

        assert checkout.tax_amount is None
        assert checkout.tax_processor_id is None
        assert checkout.customer_billing_address is not None
        assert checkout.customer_billing_address.country == "US"

    async def test_valid_calculate_tax(
        self,
        session: AsyncSession,
        locker: Locker,
        calculate_tax_mock: AsyncMock,
        checkout_one_time_fixed: Checkout,
    ) -> None:
        calculate_tax_mock.return_value = {
            "processor_id": "TAX_PROCESSOR_ID",
            "amount": 100,
            "taxability_reason": TaxabilityReason.standard_rated,
            "tax_rate": {},
        }

        checkout = await checkout_service.update(
            session,
            locker,
            checkout_one_time_fixed,
            CheckoutUpdate(
                customer_billing_address=Address.model_validate({"country": "FR"}),
            ),
        )

        assert checkout.tax_amount == 100
        assert checkout.tax_processor_id == "TAX_PROCESSOR_ID"
        assert checkout.customer_billing_address is not None
        assert checkout.customer_billing_address.country == "FR"

    async def test_ignore_email_update_if_customer_set(
        self,
        session: AsyncSession,
        locker: Locker,
        save_fixture: SaveFixture,
        customer: Customer,
        checkout_one_time_fixed: Checkout,
    ) -> None:
        checkout_one_time_fixed.customer = customer
        checkout_one_time_fixed.customer_email = customer.email
        await save_fixture(checkout_one_time_fixed)

        checkout = await checkout_service.update(
            session,
            locker,
            checkout_one_time_fixed,
            CheckoutUpdate(customer_email="updatedemail@example.com"),
        )

        assert checkout.customer_email == customer.email

    async def test_valid_metadata(
        self,
        session: AsyncSession,
        locker: Locker,
        checkout_one_time_free: Checkout,
    ) -> None:
        checkout = await checkout_service.update(
            session,
            locker,
            checkout_one_time_free,
            CheckoutUpdate(
                metadata={"key": "value"},
            ),
        )

        assert checkout.user_metadata == {"key": "value"}

    async def test_valid_metadata_reset(
        self,
        session: AsyncSession,
        locker: Locker,
        checkout_one_time_free: Checkout,
    ) -> None:
        checkout = await checkout_service.update(
            session,
            locker,
            checkout_one_time_free,
            CheckoutUpdate(metadata={}),
        )

        assert checkout.user_metadata == {}

    async def test_valid_metadata_untouched(
        self,
        save_fixture: SaveFixture,
        session: AsyncSession,
        locker: Locker,
        checkout_one_time_free: Checkout,
    ) -> None:
        checkout_one_time_free.user_metadata = {"key": "value"}
        await save_fixture(checkout_one_time_free)

        checkout = await checkout_service.update(
            session, locker, checkout_one_time_free, CheckoutUpdate()
        )

        assert checkout.user_metadata == {"key": "value"}

    async def test_valid_customer_metadata(
        self,
        session: AsyncSession,
        locker: Locker,
        checkout_one_time_free: Checkout,
    ) -> None:
        checkout = await checkout_service.update(
            session,
            locker,
            checkout_one_time_free,
            CheckoutUpdate(
                customer_metadata={"key": "value"},
            ),
        )

        assert checkout.customer_metadata == {"key": "value"}

    @pytest.mark.parametrize(
        "custom_field_data",
        (pytest.param({"text": "abc", "select": "c"}, id="invalid select"),),
    )
    async def test_invalid_custom_field_data(
        self,
        custom_field_data: dict[str, Any],
        session: AsyncSession,
        locker: Locker,
        checkout_custom_fields: Checkout,
    ) -> None:
        with pytest.raises(PolarRequestValidationError) as e:
            await checkout_service.update(
                session,
                locker,
                checkout_custom_fields,
                CheckoutUpdate(custom_field_data=custom_field_data),
            )

        for error in e.value.errors():
            assert error["loc"][0:2] == ("body", "custom_field_data")

    async def test_valid_custom_field_data(
        self, session: AsyncSession, locker: Locker, checkout_custom_fields: Checkout
    ) -> None:
        checkout = await checkout_service.update(
            session,
            locker,
            checkout_custom_fields,
            CheckoutUpdate(
                custom_field_data={"text": "abc", "select": "a"},
            ),
        )

        assert checkout.custom_field_data == {"text": "abc", "select": "a"}

    async def test_valid_missing_required_custom_field(
        self, session: AsyncSession, locker: Locker, checkout_custom_fields: Checkout
    ) -> None:
        checkout = await checkout_service.update(
            session,
            locker,
            checkout_custom_fields,
            CheckoutUpdate(
                custom_field_data={"text": "abc"},
            ),
        )

        assert checkout.custom_field_data == {"text": "abc", "select": None}

    async def test_valid_embed_origin(
        self,
        session: AsyncSession,
        locker: Locker,
        checkout_one_time_free: Checkout,
    ) -> None:
        checkout = await checkout_service.update(
            session,
            locker,
            checkout_one_time_free,
            CheckoutUpdate(
                embed_origin="https://example.com",
            ),
        )

        assert checkout.embed_origin == "https://example.com"

    async def test_valid_tax_not_applicable(
        self,
        session: AsyncSession,
        locker: Locker,
        checkout_tax_not_applicable: Checkout,
    ) -> None:
        checkout = await checkout_service.update(
            session,
            locker,
            checkout_tax_not_applicable,
            CheckoutUpdate(
                customer_billing_address=Address.model_validate({"country": "FR"}),
            ),
        )

        assert checkout.tax_amount == 0
        assert checkout.tax_processor_id is None
        assert checkout.customer_billing_address is not None
        assert checkout.customer_billing_address.country == "FR"

    async def test_valid_discount_id(
        self,
        session: AsyncSession,
        locker: Locker,
        checkout_one_time_fixed: Checkout,
        discount_fixed_once: Discount,
    ) -> None:
        checkout = await checkout_service.update(
            session,
            locker,
            checkout_one_time_fixed,
            CheckoutUpdate(
                discount_id=discount_fixed_once.id,
            ),
        )

        assert checkout.discount == discount_fixed_once

        price = checkout_one_time_fixed.product_price
        assert isinstance(price, ProductPriceFixed)
        assert checkout.amount == price.price_amount
        assert (
            checkout.net_amount
            == price.price_amount
            - discount_fixed_once.get_discount_amount(price.price_amount)
        )

    async def test_valid_discount_code(
        self,
        session: AsyncSession,
        locker: Locker,
        checkout_one_time_fixed: Checkout,
        discount_fixed_once: Discount,
    ) -> None:
        checkout = await checkout_service.update(
            session,
            locker,
            checkout_one_time_fixed,
            CheckoutUpdatePublic(
                discount_code=discount_fixed_once.code,
            ),
        )

        assert checkout.discount == discount_fixed_once

        price = checkout_one_time_fixed.product_price
        assert isinstance(price, ProductPriceFixed)
        assert checkout.amount == price.price_amount
        assert (
            checkout.net_amount
            == price.price_amount
            - discount_fixed_once.get_discount_amount(price.price_amount)
        )

    async def test_multiple_subscriptions_allowed(
        self,
        save_fixture: SaveFixture,
        session: AsyncSession,
        locker: Locker,
        organization: Organization,
        checkout_recurring_fixed: Checkout,
        customer: Customer,
    ) -> None:
        organization.subscription_settings = {
            **organization.subscription_settings,
            "allow_multiple_subscriptions": True,
        }
        await save_fixture(organization)

        await create_active_subscription(
            save_fixture, product=checkout_recurring_fixed.product, customer=customer
        )

        checkout = await checkout_service.update(
            session,
            locker,
            checkout_recurring_fixed,
            CheckoutUpdate(customer_email=customer.email),
        )

        assert checkout.customer_email == customer.email

    @pytest.mark.parametrize(
        "subscription_status",
        [
            SubscriptionStatus.active,
            SubscriptionStatus.past_due,
        ],
    )
    async def test_multiple_subscriptions_forbidden(
        self,
        subscription_status: SubscriptionStatus,
        save_fixture: SaveFixture,
        session: AsyncSession,
        locker: Locker,
        organization: Organization,
        checkout_recurring_fixed: Checkout,
        customer: Customer,
    ) -> None:
        organization.subscription_settings = {
            **organization.subscription_settings,
            "allow_multiple_subscriptions": False,
        }
        await save_fixture(organization)

        await create_subscription(
            save_fixture,
            status=subscription_status,
            product=checkout_recurring_fixed.product,
            customer=customer,
        )

        # With email update
        with pytest.raises(AlreadyActiveSubscriptionError):
            await checkout_service.update(
                session,
                locker,
                checkout_recurring_fixed,
                CheckoutUpdate(customer_email=customer.email),
            )

        # With customer ID set
        checkout_recurring_fixed.customer = customer
        await save_fixture(checkout_recurring_fixed)

        with pytest.raises(AlreadyActiveSubscriptionError):
            await checkout_service.update(
                session, locker, checkout_recurring_fixed, CheckoutUpdate()
            )


@pytest.mark.asyncio
class TestConfirm:
    @pytest.mark.parametrize(
        "payload,missing_fields",
        [
            (
                {},
                {
                    ("customer_email",),
                    ("customer_name",),
                    ("customer_billing_address",),
                    ("customer_billing_address", "country"),
                    ("confirmation_token_id",),
                },
            ),
            (
                {"confirmation_token_id": "CONFIRMATION_TOKEN_ID"},
                {
                    ("customer_email",),
                    ("customer_name",),
                    ("customer_billing_address",),
                    ("customer_billing_address", "country"),
                },
            ),
            pytest.param(
                {
                    "confirmation_token_id": "CONFIRMATION_TOKEN_ID",
                    "customer_name": "Customer Name",
                    "customer_email": "customer@example.com",
                    "customer_billing_address": {"country": "US"},
                },
                {
                    ("customer_billing_address", "state"),
                    ("customer_billing_address", "line1"),
                    ("customer_billing_address", "city"),
                    ("customer_billing_address", "postal_code"),
                },
                id="missing US state and address",
            ),
            pytest.param(
                {
                    "confirmation_token_id": "CONFIRMATION_TOKEN_ID",
                    "customer_name": "Customer Name",
                    "customer_email": "customer@example.com",
                    "customer_billing_address": {
                        "country": "US",
                        "state": "NY",
                    },
                },
                {
                    ("customer_billing_address", "line1"),
                    ("customer_billing_address", "city"),
                    ("customer_billing_address", "postal_code"),
                },
                id="missing US address",
            ),
            pytest.param(
                {
                    "confirmation_token_id": "CONFIRMATION_TOKEN_ID",
                    "customer_name": "Customer Name",
                    "customer_email": "customer@example.com",
                    "customer_billing_address": {
                        "country": "CA",
                    },
                },
                {
                    ("customer_billing_address", "state"),
                },
                id="missing CA state",
            ),
        ],
    )
    async def test_missing_required_field(
        self,
        payload: dict[str, str],
        missing_fields: set[tuple[str, ...]],
        session: AsyncSession,
        locker: Locker,
        auth_subject: AuthSubject[Anonymous],
        checkout_one_time_fixed: Checkout,
    ) -> None:
        with pytest.raises(PolarRequestValidationError) as e:
            await checkout_service.confirm(
                session,
                locker,
                auth_subject,
                checkout_one_time_fixed,
                CheckoutConfirmStripe.model_validate(payload),
            )

        errors = e.value.errors()
        error_locations = {error["loc"] for error in errors}
        for missing_field in missing_fields:
            assert ("body", *missing_field) in error_locations

    async def test_not_open(
        self,
        session: AsyncSession,
        locker: Locker,
        auth_subject: AuthSubject[Anonymous],
        checkout_confirmed_one_time: Checkout,
    ) -> None:
        with pytest.raises(NotOpenCheckout):
            await checkout_service.confirm(
                session,
                locker,
                auth_subject,
                checkout_confirmed_one_time,
                CheckoutConfirmStripe.model_validate(
                    {"confirmation_token_id": "CONFIRMATION_TOKEN_ID"}
                ),
            )

    async def test_archived_price(
        self,
        save_fixture: SaveFixture,
        session: AsyncSession,
        locker: Locker,
        auth_subject: AuthSubject[Anonymous],
        checkout_one_time_fixed: Checkout,
    ) -> None:
        archived_price = await create_product_price_fixed(
            save_fixture, product=checkout_one_time_fixed.product, is_archived=True
        )
        checkout_one_time_fixed.product_price = archived_price
        await save_fixture(checkout_one_time_fixed)

        with pytest.raises(PolarRequestValidationError):
            await checkout_service.confirm(
                session,
                locker,
                auth_subject,
                checkout_one_time_fixed,
                CheckoutConfirmStripe.model_validate(
                    {
                        "confirmation_token_id": "CONFIRMATION_TOKEN_ID",
                        "customer_name": "Customer Name",
                        "customer_email": "customer@example.com",
                        "customer_billing_address": {"country": "FR"},
                    }
                ),
            )

    async def test_missing_required_custom_field(
        self,
        session: AsyncSession,
        locker: Locker,
        auth_subject: AuthSubject[Anonymous],
        checkout_custom_fields: Checkout,
    ) -> None:
        with pytest.raises(PolarRequestValidationError):
            await checkout_service.confirm(
                session,
                locker,
                auth_subject,
                checkout_custom_fields,
                CheckoutConfirmStripe.model_validate(
                    {
                        "confirmation_token_id": "CONFIRMATION_TOKEN_ID",
                        "customer_name": "Customer Name",
                        "customer_email": "customer@example.com",
                        "customer_billing_address": {"country": "FR"},
                        "custom_field_data": {"text": "abc"},
                    }
                ),
            )

    async def test_validate_custom_fields_even_if_data_unset(
        self,
        session: AsyncSession,
        locker: Locker,
        auth_subject: AuthSubject[Anonymous],
        checkout_custom_fields: Checkout,
    ) -> None:
        """
        We had a bug where the custom fields validation was actually bypassed
        if the data was unset.
        """
        with pytest.raises(PolarRequestValidationError) as e:
            await checkout_service.confirm(
                session,
                locker,
                auth_subject,
                checkout_custom_fields,
                CheckoutConfirmStripe.model_validate(
                    {
                        "confirmation_token_id": "CONFIRMATION_TOKEN_ID",
                        "customer_name": "Customer Name",
                        "customer_email": "customer@example.com",
                        "customer_billing_address": {"country": "FR"},
                    }
                ),
            )

    async def test_calculate_tax_error(
        self,
        calculate_tax_mock: AsyncMock,
        session: AsyncSession,
        locker: Locker,
        auth_subject: AuthSubject[Anonymous],
        checkout_one_time_fixed: Checkout,
    ) -> None:
        calculate_tax_mock.side_effect = IncompleteTaxLocation(
            stripe_lib.InvalidRequestError("ERROR", "ERROR")
        )

        with pytest.raises(PolarRequestValidationError):
            await checkout_service.confirm(
                session,
                locker,
                auth_subject,
                checkout_one_time_fixed,
                CheckoutConfirmStripe.model_validate(
                    {
                        "confirmation_token_id": "CONFIRMATION_TOKEN_ID",
                        "customer_name": "Customer Name",
                        "customer_email": "customer@example.com",
                        "customer_billing_address": {"country": "US"},
                    }
                ),
            )

    @pytest.mark.parametrize(
        "payload",
        [
            pytest.param(
                {
                    "customer_billing_name": "Example Inc",
                    "customer_billing_address": {"country": "US"},
                },
                id="incomplete address",
            ),
            pytest.param(
                {
                    "customer_billing_address": {
                        "line1": "123 Main St",
                        "postal_code": "12345",
                        "city": "New York",
                        "state": "US-NY",
                        "country": "US",
                    },
                },
                id="missing billing name",
            ),
        ],
    )
    async def test_business_customer_missing_fields(
        self,
        payload: dict[str, Any],
        session: AsyncSession,
        save_fixture: SaveFixture,
        locker: Locker,
        auth_subject: AuthSubject[Anonymous],
        checkout_one_time_fixed: Checkout,
    ) -> None:
        checkout_one_time_fixed.is_business_customer = True
        await save_fixture(checkout_one_time_fixed)

        with pytest.raises(PolarRequestValidationError):
            await checkout_service.confirm(
                session,
                locker,
                auth_subject,
                checkout_one_time_fixed,
                CheckoutConfirmStripe.model_validate(
                    {
                        "confirmation_token_id": "CONFIRMATION_TOKEN_ID",
                        "customer_name": "Customer Name",
                        "customer_email": "customer@example.com",
                        **payload,
                    }
                ),
            )

    @pytest.mark.parametrize(
        "customer_billing_address,expected_tax_metadata",
        [
            ({"country": "FR"}, {"tax_country": "FR"}),
            (
                {"country": "CA", "state": "CA-QC"},
                {"tax_country": "CA", "tax_state": "QC"},
            ),
        ],
    )
    async def test_valid_stripe(
        self,
        save_fixture: SaveFixture,
        customer_billing_address: dict[str, str],
        expected_tax_metadata: dict[str, str],
        stripe_service_mock: MagicMock,
        session: AsyncSession,
        locker: Locker,
        auth_subject: AuthSubject[Anonymous],
        checkout_one_time_fixed: Checkout,
    ) -> None:
        checkout_one_time_fixed.customer_metadata = {"key": "value"}
        await save_fixture(checkout_one_time_fixed)

        stripe_service_mock.create_customer.return_value = SimpleNamespace(
            id="STRIPE_CUSTOMER_ID"
        )
        stripe_service_mock.create_payment_intent.return_value = SimpleNamespace(
            client_secret="CLIENT_SECRET", status="succeeded"
        )
        checkout = await checkout_service.confirm(
            session,
            locker,
            auth_subject,
            checkout_one_time_fixed,
            CheckoutConfirmStripe.model_validate(
                {
                    "confirmation_token_id": "CONFIRMATION_TOKEN_ID",
                    "customer_name": "Customer Name",
                    "customer_email": "customer@example.com",
                    "customer_billing_address": customer_billing_address,
                }
            ),
        )

        assert checkout.status == CheckoutStatus.confirmed
        assert checkout.payment_processor_metadata == {
            "intent_client_secret": "CLIENT_SECRET",
            "intent_status": "succeeded",
            "customer_id": "STRIPE_CUSTOMER_ID",
        }

        stripe_service_mock.create_customer.assert_called_once()
        stripe_service_mock.create_payment_intent.assert_called_once()
        assert stripe_service_mock.create_payment_intent.call_args[1]["metadata"] == {
            "checkout_id": str(checkout.id),
            "type": ProductType.product,
            "tax_amount": "0",
            **expected_tax_metadata,
        }

        assert checkout.customer is not None
        assert checkout.customer.user_metadata == {"key": "value"}

        assert checkout.customer_session_token is not None
        customer_session = await customer_session_service.get_by_token(
            session, checkout.customer_session_token
        )
        assert customer_session is not None
        assert customer_session.customer == checkout.customer

    @pytest.mark.parametrize(
        "customer_billing_address,expected_tax_metadata",
        [
            ({"country": "FR"}, {"tax_country": "FR"}),
            (
                {"country": "CA", "state": "CA-QC"},
                {"tax_country": "CA", "tax_state": "QC"},
            ),
        ],
    )
    async def test_valid_fully_discounted_subscription(
        self,
        customer_billing_address: dict[str, str],
        expected_tax_metadata: dict[str, str],
        stripe_service_mock: MagicMock,
        session: AsyncSession,
        locker: Locker,
        auth_subject: AuthSubject[Anonymous],
        checkout_discount_percentage_100: Checkout,
        discount_percentage_100: Discount,
    ) -> None:
        stripe_service_mock.create_customer.return_value = SimpleNamespace(
            id="STRIPE_CUSTOMER_ID"
        )
        stripe_service_mock.create_setup_intent.return_value = SimpleNamespace(
            client_secret="CLIENT_SECRET", status="succeeded"
        )
        checkout = await checkout_service.confirm(
            session,
            locker,
            auth_subject,
            checkout_discount_percentage_100,
            CheckoutConfirmStripe.model_validate(
                {
                    "confirmation_token_id": "CONFIRMATION_TOKEN_ID",
                    "customer_name": "Customer Name",
                    "customer_email": "customer@example.com",
                    "customer_billing_address": customer_billing_address,
                }
            ),
        )

        assert checkout.status == CheckoutStatus.confirmed
        assert checkout.payment_processor_metadata == {
            "intent_client_secret": "CLIENT_SECRET",
            "intent_status": "succeeded",
            "customer_id": "STRIPE_CUSTOMER_ID",
        }

        stripe_service_mock.create_customer.assert_called_once()
        stripe_service_mock.create_setup_intent.assert_called_once()
        assert stripe_service_mock.create_setup_intent.call_args[1]["metadata"] == {
            "checkout_id": str(checkout.id),
            "type": ProductType.product,
            "tax_amount": "0",
            **expected_tax_metadata,
        }

        updated_discount = await discount_service.get(
            session,
            discount_percentage_100.id,
            options=(joinedload(Discount.discount_redemptions),),
        )
        assert updated_discount is not None
        assert len(updated_discount.discount_redemptions) == 1
        assert updated_discount.discount_redemptions[0].checkout_id == checkout.id

    async def test_valid_custom_pricing_discount(
        self,
        stripe_service_mock: MagicMock,
        session: AsyncSession,
        locker: Locker,
        auth_subject: AuthSubject[Anonymous],
        checkout_one_time_custom: Checkout,
        discount_percentage_50: Discount,
    ) -> None:
        stripe_service_mock.create_customer.return_value = SimpleNamespace(
            id="STRIPE_CUSTOMER_ID"
        )
        stripe_service_mock.create_payment_intent.return_value = SimpleNamespace(
            client_secret="CLIENT_SECRET", status="succeeded"
        )
        checkout = await checkout_service.confirm(
            session,
            locker,
            auth_subject,
            checkout_one_time_custom,
            CheckoutConfirmStripe.model_validate(
                {
                    "amount": 2000,
                    "discount_code": discount_percentage_50.code,
                    "confirmation_token_id": "CONFIRMATION_TOKEN_ID",
                    "customer_name": "Customer Name",
                    "customer_email": "customer@example.com",
                    "customer_billing_address": {"country": "FR"},
                }
            ),
        )

        assert checkout.status == CheckoutStatus.confirmed
        assert checkout.payment_processor_metadata == {
            "intent_client_secret": "CLIENT_SECRET",
            "intent_status": "succeeded",
            "customer_id": "STRIPE_CUSTOMER_ID",
        }
        assert checkout.total_amount == 1000

        stripe_service_mock.create_customer.assert_called_once()
        stripe_service_mock.create_payment_intent.assert_called_once()
        assert stripe_service_mock.create_payment_intent.call_args[1]["metadata"] == {
            "checkout_id": str(checkout.id),
            "type": ProductType.product,
            "tax_amount": "0",
            "tax_country": "FR",
        }

        updated_discount = await discount_service.get(
            session,
            discount_percentage_50.id,
            options=(joinedload(Discount.discount_redemptions),),
        )
        assert updated_discount is not None
        assert len(updated_discount.discount_redemptions) == 1
        assert updated_discount.discount_redemptions[0].checkout_id == checkout.id

    async def test_valid_stripe_free(
        self,
        stripe_service_mock: MagicMock,
        mocker: MockerFixture,
        session: AsyncSession,
        locker: Locker,
        auth_subject: AuthSubject[Anonymous],
        checkout_one_time_free: Checkout,
    ) -> None:
        enqueue_job_mock = mocker.patch("polar.checkout.service.enqueue_job")

        stripe_service_mock.create_customer.return_value = SimpleNamespace(
            id="STRIPE_CUSTOMER_ID"
        )

        checkout = await checkout_service.confirm(
            session,
            locker,
            auth_subject,
            checkout_one_time_free,
            CheckoutConfirmStripe.model_validate(
                {
                    "customer_name": "Customer Name",
                    "customer_email": "customer@example.com",
                }
            ),
        )

        assert checkout.status == CheckoutStatus.confirmed
        assert checkout.payment_processor_metadata == {
            "customer_id": "STRIPE_CUSTOMER_ID"
        }

        stripe_service_mock.create_customer.assert_called_once()
        stripe_service_mock.create_payment_intent.assert_not_called()

        enqueue_job_mock.assert_called_once_with(
            "checkout.handle_free_success", checkout_id=checkout.id
        )

    async def test_valid_stripe_existing_customer(
        self,
        save_fixture: SaveFixture,
        stripe_service_mock: MagicMock,
        session: AsyncSession,
        locker: Locker,
        auth_subject: AuthSubject[Anonymous],
        organization: Organization,
        checkout_one_time_fixed: Checkout,
    ) -> None:
        customer = await create_customer(
            save_fixture,
            organization=organization,
            stripe_customer_id="CHECKOUT_CUSTOMER_ID",
            user_metadata={"key": "value"},
        )
        checkout_one_time_fixed.customer = customer
        checkout_one_time_fixed.customer_email = customer.email
        checkout_one_time_fixed.customer_metadata = {"key": "updated", "key2": "value2"}
        await save_fixture(checkout_one_time_fixed)

        stripe_service_mock.create_payment_intent.return_value = SimpleNamespace(
            client_secret="CLIENT_SECRET", status="succeeded"
        )

        checkout = await checkout_service.confirm(
            session,
            locker,
            auth_subject,
            checkout_one_time_fixed,
            CheckoutConfirmStripe.model_validate(
                {
                    "confirmation_token_id": "CONFIRMATION_TOKEN_ID",
                    "customer_name": "Customer Name",
                    "customer_billing_address": {"country": "FR"},
                }
            ),
        )

        assert checkout.status == CheckoutStatus.confirmed
        stripe_service_mock.update_customer.assert_called_once()

        assert checkout.customer is not None
        assert checkout.customer.user_metadata == {"key": "updated", "key2": "value2"}

    async def test_valid_stripe_existing_customer_email(
        self,
        save_fixture: SaveFixture,
        stripe_service_mock: MagicMock,
        session: AsyncSession,
        locker: Locker,
        auth_subject: AuthSubject[Anonymous],
        checkout_one_time_fixed: Checkout,
        customer: Customer,
    ) -> None:
        customer.user_metadata = {"key": "value"}
        await save_fixture(customer)

        checkout_one_time_fixed.customer_metadata = {"key": "updated", "key2": "value2"}

        stripe_service_mock.create_payment_intent.return_value = SimpleNamespace(
            client_secret="CLIENT_SECRET", status="succeeded"
        )

        checkout = await checkout_service.confirm(
            session,
            locker,
            auth_subject,
            checkout_one_time_fixed,
            CheckoutConfirmStripe.model_validate(
                {
                    "confirmation_token_id": "CONFIRMATION_TOKEN_ID",
                    "customer_email": customer.email,
                    "customer_name": "Customer Name",
                    "customer_billing_address": {"country": "FR"},
                }
            ),
        )

        assert checkout.status == CheckoutStatus.confirmed
        assert checkout.customer is not None
        assert checkout.customer == customer
        assert checkout.customer.user_metadata == {"key": "updated", "key2": "value2"}
        stripe_service_mock.update_customer.assert_called_once()

    async def test_valid_stripe_new_customer_external_id(
        self,
        save_fixture: SaveFixture,
        stripe_service_mock: MagicMock,
        session: AsyncSession,
        locker: Locker,
        auth_subject: AuthSubject[Anonymous],
        checkout_one_time_fixed: Checkout,
    ) -> None:
        checkout_one_time_fixed.external_customer_id = "EXTERNAL_ID"
        await save_fixture(checkout_one_time_fixed)

        stripe_service_mock.create_payment_intent.return_value = SimpleNamespace(
            client_secret="CLIENT_SECRET", status="succeeded"
        )
        stripe_service_mock.create_customer.return_value = SimpleNamespace(
            id="STRIPE_CUSTOMER_ID"
        )

        checkout = await checkout_service.confirm(
            session,
            locker,
            auth_subject,
            checkout_one_time_fixed,
            CheckoutConfirmStripe.model_validate(
                {
                    "confirmation_token_id": "CONFIRMATION_TOKEN_ID",
                    "customer_email": "customer@example.com",
                    "customer_name": "Customer Name",
                    "customer_billing_address": {"country": "FR"},
                }
            ),
        )

        assert checkout.status == CheckoutStatus.confirmed
        assert checkout.customer is not None
        assert checkout.customer.external_id == "EXTERNAL_ID"

    async def test_valid_stripe_business_customer(
        self,
        save_fixture: SaveFixture,
        stripe_service_mock: MagicMock,
        session: AsyncSession,
        locker: Locker,
        auth_subject: AuthSubject[Anonymous],
        checkout_one_time_fixed: Checkout,
    ) -> None:
        stripe_service_mock.create_customer.return_value = SimpleNamespace(
            id="STRIPE_CUSTOMER_ID"
        )
        stripe_service_mock.create_payment_intent.return_value = SimpleNamespace(
            client_secret="CLIENT_SECRET", status="succeeded"
        )

        checkout = await checkout_service.confirm(
            session,
            locker,
            auth_subject,
            checkout_one_time_fixed,
            CheckoutConfirmStripe.model_validate(
                {
                    "confirmation_token_id": "CONFIRMATION_TOKEN_ID",
                    "customer_name": "Customer Name",
                    "customer_email": "customer@example.com",
                    "is_business_customer": True,
                    "customer_billing_name": "Example Inc",
                    "customer_billing_address": {
                        "line1": "123 Main St",
                        "postal_code": "12345",
                        "city": "New York",
                        "state": "US-NY",
                        "country": "US",
                    },
                }
            ),
        )

        assert checkout.status == CheckoutStatus.confirmed
        assert checkout.customer is not None
        assert checkout.customer.billing_name == "Example Inc"

    async def test_existing_email_external_id_provided(
        self,
        save_fixture: SaveFixture,
        stripe_service_mock: MagicMock,
        session: AsyncSession,
        locker: Locker,
        auth_subject: AuthSubject[Anonymous],
        organization: Organization,
        product: Product,
    ) -> None:
        """
        Customer exists, no external ID set.

        Checkout should link to the existing customer by email, but not set the external ID.
        """
        customer = await create_customer(
            save_fixture,
            organization=organization,
            email="customer1@example.com",
        )
        checkout = await create_checkout(
            save_fixture, products=[product], external_customer_id="external_id_1"
        )

        stripe_service_mock.create_payment_intent.return_value = SimpleNamespace(
            client_secret="CLIENT_SECRET", status="succeeded"
        )

        checkout = await checkout_service.confirm(
            session,
            locker,
            auth_subject,
            checkout,
            CheckoutConfirmStripe.model_validate(
                {
                    "confirmation_token_id": "CONFIRMATION_TOKEN_ID",
                    "customer_name": "Customer Name",
                    "customer_email": "customer1@example.com",
                    "customer_billing_address": {
                        "country": "FR",
                    },
                }
            ),
        )

        assert checkout.status == CheckoutStatus.confirmed
        assert checkout.customer is not None
        assert checkout.customer == customer
        assert checkout.customer.email == customer.email
        assert checkout.customer.external_id is None

    async def test_existing_customer_email_changed(
        self,
        save_fixture: SaveFixture,
        stripe_service_mock: MagicMock,
        session: AsyncSession,
        locker: Locker,
        auth_subject: AuthSubject[Anonymous],
        organization: Organization,
        product: Product,
    ) -> None:
        """
        Customer exists and linked to checkout. Email shouldn't be updated.
        """
        customer = await create_customer(save_fixture, organization=organization)
        checkout = await create_checkout(
            save_fixture, products=[product], customer=customer
        )

        stripe_service_mock.create_payment_intent.return_value = SimpleNamespace(
            client_secret="CLIENT_SECRET", status="succeeded"
        )

        checkout = await checkout_service.confirm(
            session,
            locker,
            auth_subject,
            checkout,
            CheckoutConfirmStripe.model_validate(
                {
                    "confirmation_token_id": "CONFIRMATION_TOKEN_ID",
                    "customer_name": "Customer Name",
                    "customer_email": "customer.updated@example.com",
                    "customer_billing_address": {
                        "country": "FR",
                    },
                }
            ),
        )

        assert checkout.status == CheckoutStatus.confirmed
        assert checkout.customer is not None
        assert checkout.customer == customer
        assert checkout.customer.email == customer.email

    async def test_setup_intent_address_validation(
        self,
        calculate_tax_mock: AsyncMock,
        session: AsyncSession,
        locker: Locker,
        auth_subject: AuthSubject[Anonymous],
        checkout_discount_percentage_100: Checkout,
    ) -> None:
        calculate_tax_mock.side_effect = IncompleteTaxLocation(
            stripe_lib.InvalidRequestError("ERROR", "ERROR")
        )

        # Verify this is a setup intent scenario
        assert checkout_discount_percentage_100.is_payment_required is False
        assert checkout_discount_percentage_100.is_payment_setup_required is True
        assert checkout_discount_percentage_100.is_payment_form_required is True

        with pytest.raises(PolarRequestValidationError) as e:
            await checkout_service.confirm(
                session,
                locker,
                auth_subject,
                checkout_discount_percentage_100,
                CheckoutConfirmStripe.model_validate(
                    {
                        "confirmation_token_id": "CONFIRMATION_TOKEN_ID",
                        "customer_name": "Customer Name",
                        "customer_email": "customer@example.com",
                        "customer_billing_address": {
                            "line1": "123 Main St",
                            "postal_code": "12345",
                            "city": "New York",
                            "state": "US-CA",
                            "country": "US",
                        },
                    }
                ),
            )


@pytest.mark.asyncio
class TestHandleSuccess:
    async def test_not_confirmed_checkout(
        self, session: AsyncSession, checkout_one_time_fixed: Checkout
    ) -> None:
        with pytest.raises(NotConfirmedCheckout):
            await checkout_service.handle_success(session, checkout_one_time_fixed)

    async def test_one_time(
        self,
        order_service_mock: MagicMock,
        subscription_service_mock: MagicMock,
        session: AsyncSession,
        checkout_confirmed_one_time: Checkout,
        payment: Payment,
    ) -> None:
        checkout = await checkout_service.handle_success(
            session, checkout_confirmed_one_time, payment
        )

        assert checkout.status == CheckoutStatus.succeeded
        order_service_mock.create_from_checkout_one_time.assert_called_once_with(
            ANY, checkout, payment
        )
        subscription_service_mock.create_or_update_from_checkout.assert_not_called()

    async def test_recurring(
        self,
        order_service_mock: MagicMock,
        subscription_service_mock: MagicMock,
        session: AsyncSession,
        checkout_confirmed_recurring: Checkout,
        payment: Payment,
    ) -> None:
        subscription_mock = MagicMock()
        subscription_service_mock.create_or_update_from_checkout.return_value = (
            subscription_mock,
            True,
        )

        checkout = await checkout_service.handle_success(
            session, checkout_confirmed_recurring, payment
        )

        assert checkout.status == CheckoutStatus.succeeded
        subscription_service_mock.create_or_update_from_checkout.assert_called_once_with(
            ANY, checkout, None
        )
        order_service_mock.create_from_checkout_subscription.assert_called_once_with(
            ANY,
            checkout,
            subscription_mock,
            OrderBillingReason.subscription_create,
            payment,
        )


@pytest.mark.asyncio
class TestHandleFailure:
    @pytest.mark.parametrize(
        "status",
        (
            CheckoutStatus.expired,
            CheckoutStatus.succeeded,
            CheckoutStatus.failed,
        ),
    )
    async def test_unrecoverable_status(
        self,
        status: CheckoutStatus,
        save_fixture: SaveFixture,
        session: AsyncSession,
        checkout_one_time_fixed: Checkout,
    ) -> None:
        checkout_one_time_fixed.status = status
        await save_fixture(checkout_one_time_fixed)

        checkout = await checkout_service.handle_failure(
            session, checkout_one_time_fixed
        )

        assert checkout.status == status

    async def test_valid(
        self, session: AsyncSession, checkout_confirmed_one_time: Checkout
    ) -> None:
        checkout = await checkout_service.handle_failure(
            session, checkout_confirmed_one_time
        )

        assert checkout.status == CheckoutStatus.open

    async def test_valid_with_redemption(
        self,
        save_fixture: SaveFixture,
        session: AsyncSession,
        checkout_confirmed_one_time: Checkout,
        discount_fixed_once: Discount,
    ) -> None:
        discount_redemption = DiscountRedemption(
            discount=discount_fixed_once,
            checkout=checkout_confirmed_one_time,
        )
        await save_fixture(discount_redemption)

        checkout = await checkout_service.handle_failure(
            session, checkout_confirmed_one_time
        )

        assert checkout.status == CheckoutStatus.open

        discount_redemption_repository = DiscountRedemptionRepository.from_session(
            session
        )
        assert (
            await discount_redemption_repository.get_by_id(discount_redemption.id)
            is None
<<<<<<< HEAD
        )


@pytest.mark.asyncio
class TestHandleStripeSuccess:
    async def test_not_existing_checkout(self, session: AsyncSession) -> None:
        with pytest.raises(CheckoutDoesNotExist):
            await checkout_service.handle_stripe_success(
                session,
                uuid.uuid4(),
                build_stripe_payment_intent(),
            )

    async def test_not_confirmed_checkout(
        self, session: AsyncSession, checkout_recurring_fixed: Checkout
    ) -> None:
        with pytest.raises(NotConfirmedCheckout):
            await checkout_service.handle_stripe_success(
                session,
                checkout_recurring_fixed.id,
                build_stripe_payment_intent(),
            )

    async def test_not_succeeded_payment_intent(
        self, session: AsyncSession, checkout_confirmed_recurring: Checkout
    ) -> None:
        with pytest.raises(IntentNotSucceeded):
            await checkout_service.handle_stripe_success(
                session,
                checkout_confirmed_recurring.id,
                build_stripe_payment_intent(status="canceled"),
            )

    async def test_no_payment_method_on_payment_intent(
        self, session: AsyncSession, checkout_confirmed_recurring: Checkout
    ) -> None:
        with pytest.raises(NoPaymentMethodOnIntent):
            await checkout_service.handle_stripe_success(
                session,
                checkout_confirmed_recurring.id,
                build_stripe_payment_intent(payment_method=None),
            )

    async def test_valid_recurring(
        self,
        subscription_service_mock: MagicMock,
        session: AsyncSession,
        checkout_confirmed_recurring: Checkout,
    ) -> None:
        checkout = await checkout_service.handle_stripe_success(
            session,
            checkout_confirmed_recurring.id,
            build_stripe_payment_intent(
                amount=checkout_confirmed_recurring.total_amount
            ),
        )

        assert checkout.status == CheckoutStatus.succeeded
        subscription_service_mock.create_or_update_from_checkout.assert_called_once()

    async def test_one_time(
        self,
        order_service_mock: MagicMock,
        session: AsyncSession,
        checkout_confirmed_one_time: Checkout,
    ) -> None:
        """
        Temporary test while we have this legacy path for recurring products.
        """
        checkout = await checkout_service.handle_stripe_success(
            session,
            checkout_confirmed_one_time.id,
            build_stripe_payment_intent(
                amount=checkout_confirmed_one_time.total_amount
            ),
        )

        assert checkout.status == checkout_confirmed_one_time.status
        order_service_mock.create_from_checkout.assert_not_called()


@pytest.mark.asyncio
class TestHandleFreeSuccess:
    async def test_not_existing_checkout(self, session: AsyncSession) -> None:
        with pytest.raises(CheckoutDoesNotExist):
            await checkout_service.handle_free_success(session, uuid.uuid4())

    async def test_not_confirmed_checkout(
        self, session: AsyncSession, checkout_one_time_free: Checkout
    ) -> None:
        with pytest.raises(NotConfirmedCheckout):
            await checkout_service.handle_free_success(
                session, checkout_one_time_free.id
            )

    async def test_payment_required(
        self,
        session: AsyncSession,
        save_fixture: SaveFixture,
        checkout_confirmed_one_time: Checkout,
    ) -> None:
        checkout_confirmed_one_time.payment_processor_metadata = {
            "customer_id": "STRIPE_CUSTOMER_ID"
        }
        await save_fixture(checkout_confirmed_one_time)

        with pytest.raises(PaymentRequired):
            await checkout_service.handle_free_success(
                session, checkout_confirmed_one_time.id
            )

    async def test_valid_one_time(
        self,
        order_service_mock: MagicMock,
        session: AsyncSession,
        save_fixture: SaveFixture,
        checkout_one_time_free: Checkout,
    ) -> None:
        checkout_one_time_free.status = CheckoutStatus.confirmed
        await save_fixture(checkout_one_time_free)

        checkout = await checkout_service.handle_free_success(
            session, checkout_one_time_free.id
        )

        assert checkout.status == CheckoutStatus.succeeded
        order_service_mock.create_from_checkout.assert_called_once()

    async def test_valid_recurring(
        self,
        subscription_service_mock: MagicMock,
        session: AsyncSession,
        save_fixture: SaveFixture,
        checkout_recurring_free: Checkout,
    ) -> None:
        checkout_recurring_free.status = CheckoutStatus.confirmed
        await save_fixture(checkout_recurring_free)

        checkout = await checkout_service.handle_free_success(
            session, checkout_recurring_free.id
        )

        assert checkout.status == CheckoutStatus.succeeded
        subscription_service_mock.create_or_update_from_checkout.assert_called_once()


@pytest.mark.asyncio
class TestGetOrRecreateByClientSecret:
    async def test_valid_checkout(
        self, session: AsyncSession, checkout_one_time_fixed: Checkout
    ) -> None:
        """Test that valid checkout is returned as-is."""
        result = await checkout_service.get_or_recreate_by_client_secret(
            session, checkout_one_time_fixed.client_secret
        )
        
        assert result.id == checkout_one_time_fixed.id
        assert result.client_secret == checkout_one_time_fixed.client_secret
        assert result.status == CheckoutStatus.open

    async def test_expired_checkout_recreated(
        self, save_fixture: SaveFixture, session: AsyncSession, product: Product
    ) -> None:
        """Test that expired checkout creates a new session."""
        expired_checkout = await create_checkout(
            save_fixture,
            products=[product],
            status=CheckoutStatus.open,
            expires_at=utc_now() - timedelta(hours=1),  # Within 24-hour window
        )
        
        result = await checkout_service.get_or_recreate_by_client_secret(
            session, expired_checkout.client_secret
        )
        
        # Should be a new checkout
        assert result.id != expired_checkout.id
        assert result.client_secret != expired_checkout.client_secret
        assert result.status == CheckoutStatus.open
        assert result.expires_at > utc_now()  # New expiration time
        
        # Should have same product and price
        assert result.product_id == expired_checkout.product_id
        assert result.product_price_id == expired_checkout.product_price_id
        assert result.amount == expired_checkout.amount
        assert result.currency == expired_checkout.currency

    async def test_nonexistent_checkout(self, session: AsyncSession) -> None:
        """Test that nonexistent checkout raises ResourceNotFound."""
        with pytest.raises(ResourceNotFound):
            await checkout_service.get_or_recreate_by_client_secret(
                session, "nonexistent_client_secret"
            )

    async def test_expired_checkout_too_old_not_recreated(
        self, save_fixture: SaveFixture, session: AsyncSession, product: Product
    ) -> None:
        """Test that very old expired checkout is not recreated."""
        very_old_checkout = await create_checkout(
            save_fixture,
            products=[product],
            status=CheckoutStatus.open,
            expires_at=utc_now() - timedelta(days=2),  # Older than 24 hours
        )
        
        with pytest.raises(ExpiredCheckoutError):
            await checkout_service.get_or_recreate_by_client_secret(
                session, very_old_checkout.client_secret
            )

    async def test_non_open_checkout_not_recreated(
        self, save_fixture: SaveFixture, session: AsyncSession, product: Product
    ) -> None:
        """Test that non-open checkouts are not recreated."""
        for status in [CheckoutStatus.confirmed, CheckoutStatus.succeeded, CheckoutStatus.failed]:
            expired_checkout = await create_checkout(
                save_fixture,
                products=[product],
                status=status,
                expires_at=utc_now() - timedelta(hours=1),
            )
            
            with pytest.raises(ExpiredCheckoutError):
                await checkout_service.get_or_recreate_by_client_secret(
                    session, expired_checkout.client_secret
                )

    async def test_archived_product_not_recreated(
        self, save_fixture: SaveFixture, session: AsyncSession, product: Product
    ) -> None:
        """Test that checkouts with archived products are not recreated."""
        expired_checkout = await create_checkout(
            save_fixture,
            products=[product],
            status=CheckoutStatus.open,
            expires_at=utc_now() - timedelta(hours=1),
        )
        
        # Archive the product
        product.is_archived = True
        await save_fixture(product)
        
        with pytest.raises(ExpiredCheckoutError):
            await checkout_service.get_or_recreate_by_client_secret(
                session, expired_checkout.client_secret
            )

    async def test_blocked_organization_not_recreated(
        self, save_fixture: SaveFixture, session: AsyncSession, product: Product
    ) -> None:
        """Test that checkouts from blocked organizations are not recreated."""
        expired_checkout = await create_checkout(
            save_fixture,
            products=[product],
            status=CheckoutStatus.open,
            expires_at=utc_now() - timedelta(hours=1),
        )
        
        # Block the organization
        product.organization.blocked_at = utc_now()
        await save_fixture(product.organization)
        
        with pytest.raises(ExpiredCheckoutError):
            await checkout_service.get_or_recreate_by_client_secret(
                session, expired_checkout.client_secret
            )

    async def test_archived_price_not_recreated(
        self, save_fixture: SaveFixture, session: AsyncSession, product: Product
    ) -> None:
        """Test that checkouts with archived prices are not recreated."""
        expired_checkout = await create_checkout(
            save_fixture,
            products=[product],
            status=CheckoutStatus.open,
            expires_at=utc_now() - timedelta(hours=1),
        )
        
        # Archive the price
        expired_checkout.product_price.is_archived = True
        await save_fixture(expired_checkout.product_price)
        
        with pytest.raises(ExpiredCheckoutError):
            await checkout_service.get_or_recreate_by_client_secret(
                session, expired_checkout.client_secret
            )

    async def test_invalid_discount_removed_on_recreation(
        self, save_fixture: SaveFixture, session: AsyncSession, discount_percentage_50: Discount, product: Product
    ) -> None:
        """Test that invalid discounts are removed when recreating sessions."""
        expired_checkout = await create_checkout(
            save_fixture,
            products=[product],
            status=CheckoutStatus.open,
            expires_at=utc_now() - timedelta(hours=1),
            discount=discount_percentage_50,
        )
        
        # Delete the discount (soft delete)
        discount_percentage_50.deleted_at = utc_now()
        await save_fixture(discount_percentage_50)
        
        result = await checkout_service.get_or_recreate_by_client_secret(
            session, expired_checkout.client_secret
        )
        
        # Should be a new checkout without the invalid discount
        assert result.id != expired_checkout.id
        assert result.discount is None
=======
        )
>>>>>>> ece8c5ad
<|MERGE_RESOLUTION|>--- conflicted
+++ resolved
@@ -1,13 +1,8 @@
 import uuid
 from types import SimpleNamespace
 from typing import Any
-<<<<<<< HEAD
-from unittest.mock import AsyncMock, MagicMock
+from unittest.mock import ANY, AsyncMock, MagicMock
 from datetime import timedelta
-=======
-from unittest.mock import ANY, AsyncMock, MagicMock
->>>>>>> ece8c5ad
-
 import pytest
 import pytest_asyncio
 import stripe as stripe_lib
@@ -29,12 +24,6 @@
     AlreadyActiveSubscriptionError,
     NotConfirmedCheckout,
     NotOpenCheckout,
-<<<<<<< HEAD
-    PaymentDoesNotExist,
-    PaymentRequired,
-    ExpiredCheckoutError,
-=======
->>>>>>> ece8c5ad
 )
 from polar.checkout.service import checkout as checkout_service
 from polar.customer_session.service import customer_session as customer_session_service
@@ -3264,317 +3253,4 @@
         assert (
             await discount_redemption_repository.get_by_id(discount_redemption.id)
             is None
-<<<<<<< HEAD
-        )
-
-
-@pytest.mark.asyncio
-class TestHandleStripeSuccess:
-    async def test_not_existing_checkout(self, session: AsyncSession) -> None:
-        with pytest.raises(CheckoutDoesNotExist):
-            await checkout_service.handle_stripe_success(
-                session,
-                uuid.uuid4(),
-                build_stripe_payment_intent(),
-            )
-
-    async def test_not_confirmed_checkout(
-        self, session: AsyncSession, checkout_recurring_fixed: Checkout
-    ) -> None:
-        with pytest.raises(NotConfirmedCheckout):
-            await checkout_service.handle_stripe_success(
-                session,
-                checkout_recurring_fixed.id,
-                build_stripe_payment_intent(),
-            )
-
-    async def test_not_succeeded_payment_intent(
-        self, session: AsyncSession, checkout_confirmed_recurring: Checkout
-    ) -> None:
-        with pytest.raises(IntentNotSucceeded):
-            await checkout_service.handle_stripe_success(
-                session,
-                checkout_confirmed_recurring.id,
-                build_stripe_payment_intent(status="canceled"),
-            )
-
-    async def test_no_payment_method_on_payment_intent(
-        self, session: AsyncSession, checkout_confirmed_recurring: Checkout
-    ) -> None:
-        with pytest.raises(NoPaymentMethodOnIntent):
-            await checkout_service.handle_stripe_success(
-                session,
-                checkout_confirmed_recurring.id,
-                build_stripe_payment_intent(payment_method=None),
-            )
-
-    async def test_valid_recurring(
-        self,
-        subscription_service_mock: MagicMock,
-        session: AsyncSession,
-        checkout_confirmed_recurring: Checkout,
-    ) -> None:
-        checkout = await checkout_service.handle_stripe_success(
-            session,
-            checkout_confirmed_recurring.id,
-            build_stripe_payment_intent(
-                amount=checkout_confirmed_recurring.total_amount
-            ),
-        )
-
-        assert checkout.status == CheckoutStatus.succeeded
-        subscription_service_mock.create_or_update_from_checkout.assert_called_once()
-
-    async def test_one_time(
-        self,
-        order_service_mock: MagicMock,
-        session: AsyncSession,
-        checkout_confirmed_one_time: Checkout,
-    ) -> None:
-        """
-        Temporary test while we have this legacy path for recurring products.
-        """
-        checkout = await checkout_service.handle_stripe_success(
-            session,
-            checkout_confirmed_one_time.id,
-            build_stripe_payment_intent(
-                amount=checkout_confirmed_one_time.total_amount
-            ),
-        )
-
-        assert checkout.status == checkout_confirmed_one_time.status
-        order_service_mock.create_from_checkout.assert_not_called()
-
-
-@pytest.mark.asyncio
-class TestHandleFreeSuccess:
-    async def test_not_existing_checkout(self, session: AsyncSession) -> None:
-        with pytest.raises(CheckoutDoesNotExist):
-            await checkout_service.handle_free_success(session, uuid.uuid4())
-
-    async def test_not_confirmed_checkout(
-        self, session: AsyncSession, checkout_one_time_free: Checkout
-    ) -> None:
-        with pytest.raises(NotConfirmedCheckout):
-            await checkout_service.handle_free_success(
-                session, checkout_one_time_free.id
-            )
-
-    async def test_payment_required(
-        self,
-        session: AsyncSession,
-        save_fixture: SaveFixture,
-        checkout_confirmed_one_time: Checkout,
-    ) -> None:
-        checkout_confirmed_one_time.payment_processor_metadata = {
-            "customer_id": "STRIPE_CUSTOMER_ID"
-        }
-        await save_fixture(checkout_confirmed_one_time)
-
-        with pytest.raises(PaymentRequired):
-            await checkout_service.handle_free_success(
-                session, checkout_confirmed_one_time.id
-            )
-
-    async def test_valid_one_time(
-        self,
-        order_service_mock: MagicMock,
-        session: AsyncSession,
-        save_fixture: SaveFixture,
-        checkout_one_time_free: Checkout,
-    ) -> None:
-        checkout_one_time_free.status = CheckoutStatus.confirmed
-        await save_fixture(checkout_one_time_free)
-
-        checkout = await checkout_service.handle_free_success(
-            session, checkout_one_time_free.id
-        )
-
-        assert checkout.status == CheckoutStatus.succeeded
-        order_service_mock.create_from_checkout.assert_called_once()
-
-    async def test_valid_recurring(
-        self,
-        subscription_service_mock: MagicMock,
-        session: AsyncSession,
-        save_fixture: SaveFixture,
-        checkout_recurring_free: Checkout,
-    ) -> None:
-        checkout_recurring_free.status = CheckoutStatus.confirmed
-        await save_fixture(checkout_recurring_free)
-
-        checkout = await checkout_service.handle_free_success(
-            session, checkout_recurring_free.id
-        )
-
-        assert checkout.status == CheckoutStatus.succeeded
-        subscription_service_mock.create_or_update_from_checkout.assert_called_once()
-
-
-@pytest.mark.asyncio
-class TestGetOrRecreateByClientSecret:
-    async def test_valid_checkout(
-        self, session: AsyncSession, checkout_one_time_fixed: Checkout
-    ) -> None:
-        """Test that valid checkout is returned as-is."""
-        result = await checkout_service.get_or_recreate_by_client_secret(
-            session, checkout_one_time_fixed.client_secret
-        )
-        
-        assert result.id == checkout_one_time_fixed.id
-        assert result.client_secret == checkout_one_time_fixed.client_secret
-        assert result.status == CheckoutStatus.open
-
-    async def test_expired_checkout_recreated(
-        self, save_fixture: SaveFixture, session: AsyncSession, product: Product
-    ) -> None:
-        """Test that expired checkout creates a new session."""
-        expired_checkout = await create_checkout(
-            save_fixture,
-            products=[product],
-            status=CheckoutStatus.open,
-            expires_at=utc_now() - timedelta(hours=1),  # Within 24-hour window
-        )
-        
-        result = await checkout_service.get_or_recreate_by_client_secret(
-            session, expired_checkout.client_secret
-        )
-        
-        # Should be a new checkout
-        assert result.id != expired_checkout.id
-        assert result.client_secret != expired_checkout.client_secret
-        assert result.status == CheckoutStatus.open
-        assert result.expires_at > utc_now()  # New expiration time
-        
-        # Should have same product and price
-        assert result.product_id == expired_checkout.product_id
-        assert result.product_price_id == expired_checkout.product_price_id
-        assert result.amount == expired_checkout.amount
-        assert result.currency == expired_checkout.currency
-
-    async def test_nonexistent_checkout(self, session: AsyncSession) -> None:
-        """Test that nonexistent checkout raises ResourceNotFound."""
-        with pytest.raises(ResourceNotFound):
-            await checkout_service.get_or_recreate_by_client_secret(
-                session, "nonexistent_client_secret"
-            )
-
-    async def test_expired_checkout_too_old_not_recreated(
-        self, save_fixture: SaveFixture, session: AsyncSession, product: Product
-    ) -> None:
-        """Test that very old expired checkout is not recreated."""
-        very_old_checkout = await create_checkout(
-            save_fixture,
-            products=[product],
-            status=CheckoutStatus.open,
-            expires_at=utc_now() - timedelta(days=2),  # Older than 24 hours
-        )
-        
-        with pytest.raises(ExpiredCheckoutError):
-            await checkout_service.get_or_recreate_by_client_secret(
-                session, very_old_checkout.client_secret
-            )
-
-    async def test_non_open_checkout_not_recreated(
-        self, save_fixture: SaveFixture, session: AsyncSession, product: Product
-    ) -> None:
-        """Test that non-open checkouts are not recreated."""
-        for status in [CheckoutStatus.confirmed, CheckoutStatus.succeeded, CheckoutStatus.failed]:
-            expired_checkout = await create_checkout(
-                save_fixture,
-                products=[product],
-                status=status,
-                expires_at=utc_now() - timedelta(hours=1),
-            )
-            
-            with pytest.raises(ExpiredCheckoutError):
-                await checkout_service.get_or_recreate_by_client_secret(
-                    session, expired_checkout.client_secret
-                )
-
-    async def test_archived_product_not_recreated(
-        self, save_fixture: SaveFixture, session: AsyncSession, product: Product
-    ) -> None:
-        """Test that checkouts with archived products are not recreated."""
-        expired_checkout = await create_checkout(
-            save_fixture,
-            products=[product],
-            status=CheckoutStatus.open,
-            expires_at=utc_now() - timedelta(hours=1),
-        )
-        
-        # Archive the product
-        product.is_archived = True
-        await save_fixture(product)
-        
-        with pytest.raises(ExpiredCheckoutError):
-            await checkout_service.get_or_recreate_by_client_secret(
-                session, expired_checkout.client_secret
-            )
-
-    async def test_blocked_organization_not_recreated(
-        self, save_fixture: SaveFixture, session: AsyncSession, product: Product
-    ) -> None:
-        """Test that checkouts from blocked organizations are not recreated."""
-        expired_checkout = await create_checkout(
-            save_fixture,
-            products=[product],
-            status=CheckoutStatus.open,
-            expires_at=utc_now() - timedelta(hours=1),
-        )
-        
-        # Block the organization
-        product.organization.blocked_at = utc_now()
-        await save_fixture(product.organization)
-        
-        with pytest.raises(ExpiredCheckoutError):
-            await checkout_service.get_or_recreate_by_client_secret(
-                session, expired_checkout.client_secret
-            )
-
-    async def test_archived_price_not_recreated(
-        self, save_fixture: SaveFixture, session: AsyncSession, product: Product
-    ) -> None:
-        """Test that checkouts with archived prices are not recreated."""
-        expired_checkout = await create_checkout(
-            save_fixture,
-            products=[product],
-            status=CheckoutStatus.open,
-            expires_at=utc_now() - timedelta(hours=1),
-        )
-        
-        # Archive the price
-        expired_checkout.product_price.is_archived = True
-        await save_fixture(expired_checkout.product_price)
-        
-        with pytest.raises(ExpiredCheckoutError):
-            await checkout_service.get_or_recreate_by_client_secret(
-                session, expired_checkout.client_secret
-            )
-
-    async def test_invalid_discount_removed_on_recreation(
-        self, save_fixture: SaveFixture, session: AsyncSession, discount_percentage_50: Discount, product: Product
-    ) -> None:
-        """Test that invalid discounts are removed when recreating sessions."""
-        expired_checkout = await create_checkout(
-            save_fixture,
-            products=[product],
-            status=CheckoutStatus.open,
-            expires_at=utc_now() - timedelta(hours=1),
-            discount=discount_percentage_50,
-        )
-        
-        # Delete the discount (soft delete)
-        discount_percentage_50.deleted_at = utc_now()
-        await save_fixture(discount_percentage_50)
-        
-        result = await checkout_service.get_or_recreate_by_client_secret(
-            session, expired_checkout.client_secret
-        )
-        
-        # Should be a new checkout without the invalid discount
-        assert result.id != expired_checkout.id
-        assert result.discount is None
-=======
-        )
->>>>>>> ece8c5ad
+        )