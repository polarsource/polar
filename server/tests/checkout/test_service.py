--- conflicted
+++ resolved
@@ -18,10 +18,7 @@
     NoCustomerOnSetupIntent,
     NoPaymentMethodOnSetupIntent,
     NotConfirmedCheckout,
-<<<<<<< HEAD
-=======
     NotOpenCheckout,
->>>>>>> df1d896d
     SetupIntentNotSucceeded,
 )
 from polar.checkout.service import checkout as checkout_service
@@ -301,13 +298,8 @@
         assert checkout.product == product_one_time_custom_price
         assert checkout.amount == amount
         assert checkout.currency == price.price_currency
-<<<<<<< HEAD
-
-
-=======
-
-
->>>>>>> df1d896d
+
+
 @pytest.mark.asyncio
 @pytest.mark.skip_db_asserts
 class TestUpdate:
@@ -379,8 +371,6 @@
                 ),
             )
 
-<<<<<<< HEAD
-=======
     async def test_not_open(
         self,
         session: AsyncSession,
@@ -396,7 +386,6 @@
                 ),
             )
 
->>>>>>> df1d896d
     async def test_valid_price_fixed_change(
         self,
         save_fixture: SaveFixture,
@@ -472,8 +461,6 @@
                 ),
             )
 
-<<<<<<< HEAD
-=======
     async def test_not_open(
         self, session: AsyncSession, checkout_confirmed_one_time: Checkout
     ) -> None:
@@ -486,7 +473,6 @@
                 ),
             )
 
->>>>>>> df1d896d
     async def test_valid_stripe(
         self,
         stripe_service_mock: MagicMock,
